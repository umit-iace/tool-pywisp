# -*- coding: utf-8 -*-
import logging
import os
import time
from copy import deepcopy

import pkg_resources
import serial.tools.list_ports
import yaml

try:
    from yaml import CLoader as Loader, CDumper as Dumper
except ImportError:
    from yaml import Loader, Dumper
from PyQt5.QtCore import QSize, Qt, pyqtSlot, pyqtSignal, QModelIndex, QTimer, QSettings, QCoreApplication
from PyQt5.QtGui import *
from PyQt5.QtWidgets import *
from pyqtgraph import PlotWidget, TextItem
from pyqtgraph.dockarea import *

from .connection import SerialConnection, TcpConnection
from .experiments import ExperimentInteractor, ExperimentView
from .registry import *
from .utils import getResource, PlainTextLogger, DataPointBuffer, PlotChart, Exporter, DataIntDialog, \
    DataTcpIpDialog, RemoteWidgetEdit, FreeLayout, MovablePushButton, MovableSwitch, MovableSlider, PinnedDock, \
    ContextLineEditAction, TreeWidgetStyledItemDelegate


class MainGui(QMainWindow):
    """
    Main class for the GUI
    """
    runExp = pyqtSignal()
    stopExp = pyqtSignal()

    def __init__(self, fileName=None, parent=None):
        super(MainGui, self).__init__(parent)

        QCoreApplication.setOrganizationName("IACE")
        QCoreApplication.setOrganizationDomain("https://umit.at/iace")
        QCoreApplication.setApplicationVersion(
            pkg_resources.require("PyWisp")[0].version)
        QCoreApplication.setApplicationName(globals()["__package__"])

        # general config parameters
<<<<<<< HEAD
        self.config = {'TimerTime': 100,
                       'HeartbeatTime': 0,
                       'InterpolationPoints': 100,
                       'MovingWindowEnable': False,
                       'MovingWindowSize': 10,
                       }
=======
        self.configTimerTime = 100
        self.configHeartbeatTime = 0
        self.configInterpolationPoints = 100
        self.configMovingWindowEnable = False
        self.configMovingWindowSize = 10
        QStyleSheet = """
            QListView::item:selected {
                color: black;
            }
            QListView::item:selected:!active {
                background: transparent;
            }
            QListView::item:selected:active {
                background: transparent;
            }
            QListView::item:hover { }
            QTreeView {
                selection-background-color: transparent;
            }
            QTreeView::item:selected { }
            QTreeView::item:hover { }
            QTreeView::item:hover:selected { }
        """
>>>>>>> e49598cd

        # Create and display the splash screen
        self.splashScreenIcon = QPixmap(getResource("icon.svg"))
        self.splashScreen = QSplashScreen(self, self.splashScreenIcon, Qt.WindowStaysOnTopHint)
        self.splashScreen.setEnabled(False)
        self.splashScreen.show()

        self.connections = {}
        self.isConnected = False

        self.timer = QTimer()
        self.timer.timeout.connect(self.updateDataPlots)
        self.heartbeatTimer = QTimer()
        self.heartbeatTimer.timeout.connect(self.heartbeat)

        # initialize logger
        self._logger = logging.getLogger(self.__class__.__name__)

        # load settings
        self._settings = QSettings()
        self._initSettings()

        # create experiment
        self._experiments = []

        # window properties
        iconSize = QSize(25, 25)
        resPath = getResource("icon.svg")
        self.icon = QIcon(resPath)
        self.setWindowIcon(self.icon)
        self.resize(1000, 700)
        self.setWindowTitle('Visualization')

        # status bar
        self.statusBar = QStatusBar(self)
        self.setStatusBar(self.statusBar)
        self.statusbarLabel = QLabel("Not connected!")
        self.statusBar.addPermanentWidget(self.statusbarLabel, 1)
        self.coordLabel = QLabel("x=0.0 y=0.0")
        self.statusBar.addPermanentWidget(self.coordLabel)

        # the docking area allows to rearrange the user interface at runtime
        self.area = DockArea()
        self.setCentralWidget(self.area)

        # create docks
        self.experimentDock = PinnedDock("Experiments")
        self.lastMeasDock = PinnedDock("Last Measurements")
        self.propertyDock = PinnedDock("Parameters")
        self.logDock = PinnedDock("Log")
        self.dataDock = PinnedDock("Data")
        self.animationDock = PinnedDock("Animation")
        self.remoteDock = PinnedDock("Remote")

        # arrange docks
        self.area.addDock(self.animationDock, "right")
        self.area.addDock(self.lastMeasDock, "left", self.animationDock)
        self.area.addDock(self.propertyDock, "bottom", self.lastMeasDock)
        self.area.addDock(self.dataDock, "bottom", self.propertyDock)
        self.area.addDock(self.logDock, "bottom", self.dataDock)
        self.area.addDock(self.experimentDock, "left", self.lastMeasDock)
        self.area.addDock(self.remoteDock, "right", self.propertyDock)
        self.nonPlottingDocks = list(self.area.findAll()[1].keys())

        # property dock
        self.targetView = ExperimentView(self)
        self.targetView.expanded.connect(self.targetViewChanged)
        self.targetView.collapsed.connect(self.targetViewChanged)

        self.propertyDock.addWidget(self.targetView)

        # animation dock
        self.animationWidget = QWidget()
        self.animationLayout = QVBoxLayout()
        self.animationDock.addWidget(self.animationWidget)

        # experiment dock
        self.experimentList = QListWidget(self)
        self.experimentList.setFocusPolicy(Qt.NoFocus)
        self.experimentList.setStyleSheet(QStyleSheet)
        self.experimentList.setSelectionMode(QAbstractItemView.SingleSelection)
        self.experimentDock.addWidget(self.experimentList)
        self.experimentList.itemDoubleClicked.connect(self.experimentDclicked)
        self._currentExperimentIndex = None
        self._currentExperimentName = None
        self._experimentStartTime = 0

        self.actStartExperiment = QAction(self)
        self.actStartExperiment.setDisabled(True)
        self.actStartExperiment.setText("&Start experiment")
        self.actStartExperiment.setIcon(QIcon(getResource("play.png")))
        self.actStartExperiment.setShortcut(QKeySequence("F5"))
        self.actStartExperiment.triggered.connect(self.startExperiment)

        self.actStopExperiment = QAction(self)
        self.actStopExperiment.setText("&Stop experiment")
        self.actStopExperiment.setDisabled(True)
        self.actStopExperiment.setIcon(QIcon(getResource("stop.png")))
        self.actStopExperiment.setShortcut(QKeySequence("F6"))
        self.actStopExperiment.triggered.connect(self.stopExperiment)

        # lastmeas dock
        self.lastMeasList = QListWidget(self)
        self.lastMeasList.setFocusPolicy(Qt.NoFocus)
        self.lastMeasList.setStyleSheet(QStyleSheet)
        self.lastMeasDock.addWidget(self.lastMeasList)
        self.lastMeasList.itemDoubleClicked.connect(self.loadLastMeas)
        self.measurements = []

        # log dock
        self.logBox = QTextEdit(self)
        self.logBox.setReadOnly(True)
        self.logBox.setLineWrapMode(QTextEdit.NoWrap)
        self.logBox.moveCursor(QTextCursor.End)
        self.logBox.ensureCursorVisible()
        self.logBox.moveCursor(QTextCursor.End)
        self.logDock.addWidget(self.logBox)

        # daten dock
        self.dataWidget = QWidget()
        self.dataLayout = QHBoxLayout()

        self.dataPointListWidget = QListWidget()
        self.dataPointListLayout = QVBoxLayout()
        self.dataPointListWidget.setLayout(self.dataPointListLayout)
        self.dataPointListWidget.setSelectionMode(QAbstractItemView.ExtendedSelection)
        self.dataLayout.addWidget(self.dataPointListWidget)

        self.dataPointManipulationWidget = QWidget()
        self.dataPointManipulationLayout = QVBoxLayout()
        self.dataPointManipulationLayout.addStretch()
        self.dataPointManipulationLayout.setSpacing(5)
        self.dataPointRightButtonWidget = QWidget()
        self.dataPointRightButtonLayout = QVBoxLayout()
        self.dataPointRightButton = QPushButton(chr(0x226b), self)
        self.dataPointRightButton.setToolTip(
            "Add the selected data set from the left to the selected plot "
            "on the right.")
        self.dataPointRightButton.clicked.connect(self.addDatapointToTree)
        self.dataPointLabel = QLabel('Data point', self)
        self.dataPointLabel.setAlignment(Qt.AlignCenter)
        self.dataPointManipulationLayout.addWidget(self.dataPointLabel)
        self.dataPointManipulationLayout.addWidget(self.dataPointRightButton)
        self.dataPointLeftButtonWidget = QWidget()
        self.dataPointLeftButtonLayout = QVBoxLayout()
        self.dataPointLeftButton = QPushButton(chr(0x03A7), self)
        self.dataPointLeftButton.setToolTip(
            "Remove the selected data set from the plot on the right."
        )
        self.dataPointLeftButton.clicked.connect(self.removeDatapointFromTree)
        self.dataPointManipulationLayout.addWidget(self.dataPointLeftButton)
        self.dataPointExportButton = QPushButton(chr(0x25BC), self)
        self.dataPointExportButton.setToolTip(
            "Export the selected data set from the left to a csv or png file."
        )
        self.dataPointExportButton.clicked.connect(self.exportDataPointFromTree)
        self.dataPointManipulationLayout.addWidget(self.dataPointExportButton)
        self.dataPointPlotAddButtonWidget = QWidget()
        self.dataPointPlotAddButtonLayout = QVBoxLayout()
        self.dataPointPlotAddButton = QPushButton("+", self)
        self.dataPointPlotAddButton.setToolTip(
            "Create a new plot window."
        )
        self.dataPointPlotAddButton.clicked.connect(self.addPlotTreeItem)
        self.plotLabel = QLabel('Plots', self)
        self.plotLabel.setAlignment(Qt.AlignCenter)
        self.dataPointManipulationLayout.addWidget(self.plotLabel)
        self.dataPointManipulationLayout.addWidget(self.dataPointPlotAddButton)
        self.dataPointPlotRemoveButtonWidget = QWidget()
        self.dataPointPlotRemoveButtonLayout = QVBoxLayout()
        self.dataPointPlotRemoveButton = QPushButton("-", self)
        self.dataPointPlotRemoveButton.setToolTip(
            "Delete the selected plot window."
        )
        self.dataPointPlotRemoveButton.clicked.connect(self.removeSelectedPlotTreeItems)
        self.dataPointManipulationLayout.addWidget(self.dataPointPlotRemoveButton)
        self.dataPointManipulationWidget.setLayout(self.dataPointManipulationLayout)
        self.dataLayout.addWidget(self.dataPointManipulationWidget)

        self.dataPointTreeWidget = QTreeWidget()
        custom_QStyledItemDelegate = TreeWidgetStyledItemDelegate()
        self.dataPointTreeWidget.setItemDelegate(custom_QStyledItemDelegate)
        self.dataPointTreeWidget.setStyleSheet(QStyleSheet)
        self.dataPointTreeWidget.setHeaderLabels(["Plot title", "Data point"])
        self.dataPointTreeWidget.itemDoubleClicked.connect(self.plotVectorClicked)
        self.dataPointTreeWidget.setExpandsOnDoubleClick(0)
        self.dataPointTreeLayout = QVBoxLayout()

        self.dataPointTreeWidget.setLayout(self.dataPointTreeLayout)
        self.dataLayout.addWidget(self.dataPointTreeWidget)

        self.dataWidget.setLayout(self.dataLayout)
        self.dataDock.addWidget(self.dataWidget)

        # init logger for logging box
        self.textLogger = PlainTextLogger(self._settings,
                                          logging.INFO)
        self.textLogger.setTargetCb(self.logBox)
        logging.getLogger().addHandler(self.textLogger)
        self._logger.info('Laboratory visualization')

        # remote dock
        self.remoteWidget = QWidget()
        self.remoteWidget.setContextMenuPolicy(Qt.CustomContextMenu)
        self.remoteWidget.customContextMenuRequested.connect(self.remoteWidgetMenue)
        self.remoteWidgetLayout = FreeLayout()
        self.remoteWidget.setLayout(self.remoteWidgetLayout)
        self.remoteDock.addWidget(self.remoteWidget)

        # menu bar
        dateiMenu = self.menuBar().addMenu("&File")
        dateiMenu.addAction("&Quit", self.close, QKeySequence(Qt.CTRL + Qt.Key_W))

        # view
        self.viewMenu = self.menuBar().addMenu('&View')
        self.actLoadStandardState = QAction('&Load default view')
        self.viewMenu.addAction(self.actLoadStandardState)
        self.actLoadStandardState.triggered.connect(self.loadStandardDockState)
        self.actShowCoords = QAction("&Show coordinates", self)
        self.actShowCoords.setCheckable(True)
        self.actShowCoords.setChecked(
            self._settings.value("view/show_coordinates") == "True"
        )
        self.viewMenu.addAction(self.actShowCoords)
        self.actShowCoords.changed.connect(self.updateShowCoordsSetting)

        # options
        self.optMenu = self.menuBar().addMenu('&Options')
        self.actTimerTime = QAction("&Timer time", self)
        self.optMenu.addAction(self.actTimerTime)
        self.actTimerTime.triggered.connect(self.setTimerTime)

        # experiment
        self.expMenu = self.menuBar().addMenu('&Experiment')
        self.connMenu = self.menuBar().addMenu('&Connections')

        availableConns = getRegisteredConnections()
        if availableConns:
            for cls, name in availableConns:
                self._logger.info("Found Connection: {}".format(name))
                self.connections[cls] = {}
        else:
            self._logger.error("No Connections found, return!")
            # return

        serialCnt = 0
        for conn, connInstance in self.connections.items():
            if issubclass(conn, SerialConnection):
                serialMenu = self.connMenu.addMenu(conn.__name__)
                self._getSerialMenu(serialMenu, conn.settings)
                if conn.settings['port'] == '':
                    self.setDefaultComPort(conn.settings, serialCnt)
                serialCnt += 1
            elif issubclass(conn, TcpConnection):
                actTcp = self.connMenu.addAction(conn.__name__)
                actTcp.triggered.connect(lambda _, settings=conn.settings: self._getTcpMenu(settings))
            else:
                self._logger.warning("Cannot handle the connection type!")
            self.connMenu.addSeparator()

        self.expMenu.addSeparator()
        self.actConnect = QAction('&Connect')
        self.actConnect.setIcon(QIcon(getResource("connected.png")))
        self.actConnect.setShortcut(QKeySequence("F9"))
        self.expMenu.addAction(self.actConnect)
        self.actConnect.triggered.connect(self.connect)

        self.actDisconnect = QAction('&Disconnect')
        self.actDisconnect.setEnabled(False)
        self.actDisconnect.setIcon(QIcon(getResource("disconnected.png")))
        self.actDisconnect.setShortcut(QKeySequence("F10"))
        self.actSendParameter = QAction('&Send parameter')
        self.actSendParameter.setEnabled(False)
        self.actSendParameter.setShortcut(QKeySequence("F8"))
        self.expMenu.addAction(self.actSendParameter)
        self.actSendParameter.triggered.connect(self.sendParameter)
        self.expMenu.addAction(self.actDisconnect)
        self.actDisconnect.triggered.connect(self.disconnect)
        self.expMenu.addSeparator()
        self.expMenu.addAction(self.actStartExperiment)
        self.expMenu.addAction(self.actStopExperiment)
        self.expMenu.addAction(self.actSendParameter)

        # toolbar
        self.toolbarExp = QToolBar("Experiment")
        self.toolbarExp.setContextMenuPolicy(Qt.PreventContextMenu)
        self.toolbarExp.setMovable(False)
        self.toolbarExp.setIconSize(iconSize)
        self.addToolBar(self.toolbarExp)
        self.toolbarExp.addAction(self.actConnect)
        self.toolbarExp.addAction(self.actDisconnect)
        self.toolbarExp.addSeparator()
        self.toolbarExp.addAction(self.actStartExperiment)
        self.toolbarExp.addAction(self.actStopExperiment)

        self._currentExpListItem = None
        self._currentLastMeasItem = None
        self._currentDataPointBuffers = None
        self.plotCharts = []

        loadExpFromFileSuccess = self.loadExpFromFile(fileName)

        self.standardDockState = self.area.saveState()

        self.exp = ExperimentInteractor(self.targetView, self)
        self.exp.sendData.connect(self.writeToConnection)
        self.runExp.connect(self.exp.runExperiment)
        self.stopExp.connect(self.exp.stopExperiment)
        self.exp.expFinished.connect(self.saveLastMeas)
        self.exp.expStop.connect(self.stopExperiment)

        self.visualizer = None

        self._updateExperimentsList()

        if loadExpFromFileSuccess:
            self._applyFirstExperiment()
            self.selectedExp = True

        # close splash screen
        self.splashScreen.finish(self)

    def visualizerChanged(self, idx):
        self.animationLayout.removeWidget(self.visualizer.qWidget)
        visName = self.visComboBox.itemText(idx)
        availableVis = getRegisteredVisualizers()

        for aVis in availableVis:
            if aVis[1] == visName:
                self.visualizer = aVis[0](QWidget(),
                                          QVBoxLayout())
                self.animationLayout.addWidget(self.visualizer.qWidget)
                break

    def _getTcpMenu(self, settings):
        # ip and port
        ip, port, ok = DataTcpIpDialog.getData(ip=settings['ip'], port=settings['port'])

        if ok:
            settings['ip'] = ip
            settings['port'] = port

    def _getSerialMenu(self, serialMenu, settings):
        # port
        portMenu = serialMenu.addMenu("Port")
        portMenu.aboutToShow.connect(lambda: self.getComPorts(settings, portMenu))

        # baud
        baudMenu = serialMenu.addMenu("Baud")
        baudMenu.aboutToShow.connect(lambda: self.getBauds(settings, baudMenu))

        return serialMenu

    def getBauds(self, settings, connMenu):
        """
        Sets the baud rate in serial connection menu
        :param settings: serial connection settings
        :param connMenu: serial connection menu
        """

        def setBaud(baud):
            def fn():
                settings['baud'] = baud

            return fn

        baud = settings['baud']
        bauds = ['1200', '2400', '4800', '9600', '14400', '19200', '28800',
                 '38400', '57600', '115200', '125000', '250000', '500000']
        connMenu.clear()
        for _baud in bauds:
            baudAction = QAction(_baud, self)
            baudAction.setCheckable(True)
            baudAction.setChecked(True if _baud in str(baud) else False)
            baudAction.triggered.connect(setBaud(_baud))
            connMenu.addAction(baudAction)

    def setDefaultComPort(self, settings, cnt):
        """
        Sets the default port in given connection settings if an Arduino can found. If more than one Arduino can found,
        the counter describes the connection number.
        :param settings: serial connection settings
        :param cnt: counter for serial connection
        """
        comPorts = serial.tools.list_ports.comports()
        if comPorts:
            arduinoPorts = [p.device for p in comPorts if 'Arduino' in p.description]

            if len(arduinoPorts) != 0 and len(arduinoPorts) >= cnt:
                settings['port'] = arduinoPorts[cnt]
            else:
                self._logger.warning("Can't set comport for Arduino automatically! Set the port manually!")
        else:
            self._logger.warning("No ComPorts for Arduino available, connect a device!")

    def getComPorts(self, settings, connMenu):
        """

        :param settings:
        :param connMenu:
        """

        def setPort(port):
            def fn():
                settings['port'] = port

            return fn

        port = settings['port']
        connMenu.clear()
        comPorts = serial.tools.list_ports.comports()
        if comPorts:
            if port == '':
                arduinoPorts = [p.device for p in comPorts if 'Arduino' in p.description]
                if len(arduinoPorts) != 0:
                    port = arduinoPorts[0]
                    settings['port'] = port
            for p in comPorts:
                portAction = QAction(p.device, self)
                portAction.setCheckable(True)
                portAction.setChecked(True if p.device in port else False)
                portAction.triggered.connect(setPort(p.device))
                connMenu.addAction(portAction)
        else:
            noAction = QAction("(None)", self)
            noAction.setEnabled(False)
            connMenu.addAction(noAction)

    def _updateExperimentsList(self):
        self.experimentList.clear()
        for exp in self._experiments:
            self._logger.debug("Add '{}' to experiment list".format(exp["Name"]))
            self.experimentList.addItem(exp["Name"])

    def setTimerTime(self):
        """
        Sets the timer time in settings with a dialog.
        """
        self._settings.beginGroup('plot')
        timerTime, ok = DataIntDialog.getData(title="Timer Time", min=2, max=10000, unit='ms',
                                              current=self.config['TimerTime'])

        if ok:
            self.config['TimerTime'] = timerTime
            self._logger.info("Set timer time to {}".format(timerTime))

        self._settings.endGroup()

    def _addSetting(self, group, setting, value):
        """
        Adds a setting, if setting is present, no changes are made.
        :param setting (str): Setting to add.
        :param value: Value to be set.
        """
        if not self._settings.contains(group + '/' + setting):
            self._settings.beginGroup(group)
            self._settings.setValue(setting, value)
            self._settings.endGroup()

    def _initSettings(self):
        """
        Provides initial settings for view, plot and log management.
        """
        # path management
        self._addSetting("path", "previous_plot_export", os.path.curdir)
        self._addSetting("path", "previous_plot_format", ".csv")

        # view management
        self._addSetting("view", "show_coordinates", "True")

        # log management
        self._addSetting("log_colors", "CRITICAL", "#DC143C")
        self._addSetting("log_colors", "ERROR", "#B22222")
        self._addSetting("log_colors", "WARNING", "#DAA520")
        self._addSetting("log_colors", "INFO", "#101010")
        self._addSetting("log_colors", "DEBUG", "#4682B4")
        self._addSetting("log_colors", "NOTSET", "#000000")

        # plot management
        self._addSetting("plot_colors", "blue", "#1f77b4")
        self._addSetting("plot_colors", "orange", "#ff7f0e")
        self._addSetting("plot_colors", "green", "#2ca02c")
        self._addSetting("plot_colors", "red", "#d62728")
        self._addSetting("plot_colors", "purple", "#9467bd")
        self._addSetting("plot_colors", "brown", "#8c564b")
        self._addSetting("plot_colors", "pink", "#e377c2")
        self._addSetting("plot_colors", "gray", "#7f7f7f")
        self._addSetting("plot_colors", "olive", "#bcbd22")
        self._addSetting("plot_colors", "cyan", "#17becf")

    def updateCoordInfo(self, pos, widget, coordItem):
        mouseCoords = widget.getPlotItem().vb.mapSceneToView(pos)
        coordItem.setPos(mouseCoords.x(), mouseCoords.y())
        coord_text = "x={:.3e} y={:.3e}".format(mouseCoords.x(),
                                                mouseCoords.y())
        self.coordLabel.setText(coord_text)

        show_info = self._settings.value("view/show_coordinates") == "True"
        if widget.sceneBoundingRect().contains(pos) and show_info:
            coordItem.setText(coord_text.replace(" ", "\n"))
            coordItem.show()
        else:
            coordItem.hide()

    # event functions
    def addPlotTreeItem(self, default=False):
        text = "plot_{:03d}".format(self.dataPointTreeWidget.topLevelItemCount())
        if not default:
            name, ok = QInputDialog.getText(self,
                                            "PlotTitle",
                                            "PlotTitle:",
                                            text=text)
            if not (ok and name):
                return
        else:
            name = text

        similarItems = self.dataPointTreeWidget.findItems(name, Qt.MatchExactly)
        if similarItems:
            self._logger.error("Name '{}' exists.".format(name))
            return

        topLevelItem = QTreeWidgetItem()
        topLevelItem.setText(0, name)
        self.dataPointTreeWidget.addTopLevelItem(topLevelItem)
        topLevelItem.setExpanded(1)

        for index in range(self.dataPointTreeWidget.topLevelItemCount()):
            self.dataPointTreeWidget.topLevelItem(index).setSelected(False)
            for childIndex in range(self.dataPointTreeWidget.topLevelItem(index).childCount()):
                self.dataPointTreeWidget.topLevelItem(index).child(childIndex).setSelected(False)
        topLevelItem.setSelected(True)

    def removeSelectedPlotTreeItems(self):
        items = self.dataPointTreeWidget.selectedItems()
        if not items:
            self._logger.error("Cannot delete plot: No plot selected.")
            return

        for item in items:
            self.removePlotTreeItem(item)

    def removePlotTreeItem(self, item):
        # get the  top item
        while item.parent():
            item = item.parent()

        text = "The labeled plot '" + item.text(0) + "' will be deleted!"
        buttonReply = QMessageBox.warning(self, "Plot delete", text, QMessageBox.Ok | QMessageBox.Cancel)
        if buttonReply == QMessageBox.Ok:
            openDocks = [dock.title() for dock in self.findAllPlotDocks()]
            if item.text(0) in openDocks:
                self.area.docks[item.text(0)].close()

            self.dataPointTreeWidget.takeTopLevelItem(self.dataPointTreeWidget.indexOfTopLevelItem(item))

    def addDatapointToTree(self):
        if not self.dataPointListWidget.selectedIndexes():
            self._logger.error("Cannot add datapoint: No datapoint selected.")
            return

        toplevelItems = self.dataPointTreeWidget.selectedItems()
        if not toplevelItems:
            if self.dataPointTreeWidget.topLevelItemCount() < 2:
                if self.dataPointTreeWidget.topLevelItemCount() < 1:
                    self.addPlotTreeItem(default=True)
                toplevelItem = self.dataPointTreeWidget.topLevelItem(0)
            else:
                self._logger.error("Cannot add dataset: No dataset selected.")
                return
        else:
            toplevelItem = toplevelItems[0]

        while toplevelItem.parent():
            toplevelItem = toplevelItem.parent()

        topLevelItemList = []
        for i in range(toplevelItem.childCount()):
            topLevelItemList.append(toplevelItem.child(i).text(1))

        for idx, dataPoint in enumerate(self.dataPointListWidget.selectedItems()):
            if dataPoint.text() not in topLevelItemList:
                child = QTreeWidgetItem()
                child.setText(1, dataPoint.text())

                toplevelItem.addChild(child)

        for i in range(toplevelItem.childCount()):
            self._settings.beginGroup('plot_colors')
            cKeys = self._settings.childKeys()
            colorIdxItem = i % len(cKeys)
            colorItem = QColor(self._settings.value(cKeys[colorIdxItem]))
            self._settings.endGroup()
            toplevelItem.child(i).setBackground(0, colorItem)

        self.plots(toplevelItem)

    def exportDataPointFromTree(self):
        if not self.dataPointListWidget.selectedIndexes():
            self._logger.error("Can't export data set: no data set selected.")
            return

        if self._currentLastMeasItem is None:
            self._logger.error("Nothing to export!")
            return

        idx = self.lastMeasList.row(self._currentLastMeasItem)
        dataPointBuffers = self.measurements[idx]['dataPointBuffers']

        dataPoints = dict()
        for item in self.dataPointListWidget.selectedItems():
            for key, value in dataPointBuffers.items():
                if key == item.text():
                    dataPoints[key] = value
                    break

        self.export(dataPoints)

    def removeDatapointFromTree(self):
        items = self.dataPointTreeWidget.selectedItems()
        if not items:
            self._logger.error("Cannot delete dataset: No dataset selected.")
            return

        toplevelItem = items[0]
        while toplevelItem.parent():
            toplevelItem = toplevelItem.parent()

        toplevelItem.takeChild(toplevelItem.indexOfChild(self.dataPointTreeWidget.selectedItems()[0]))

        for i in range(toplevelItem.childCount()):
            self._settings.beginGroup('plot_colors')
            cKeys = self._settings.childKeys()
            colorIdxItem = i % len(cKeys)
            colorItem = QColor(self._settings.value(cKeys[colorIdxItem]))
            self._settings.endGroup()
            toplevelItem.child(i).setBackground(0, colorItem)

        self.plots(toplevelItem)

    def plots(self, item):
        title = item.text(0)

        if self._currentLastMeasItem is None:
            self._logger.warning("No Measurement to plot!")
            return

        idx = self.lastMeasList.row(self._currentLastMeasItem)
        dataPointBuffers = self.measurements[idx]['dataPointBuffers']

        # check if a top level item has been clicked
        if not item.parent():
            if title in self.nonPlottingDocks:
                self._logger.error("Title '{}' not allowed for a plot window since"
                                   "it would shadow on of the reserved "
                                   "names".format(title))
                return

            # check if plot has already been opened
            openDocks = [dock.title() for dock in self.findAllPlotDocks()]
            if title in openDocks:
                self.updatePlot(item, dataPointBuffers)

    def plotVectorClicked(self, item):

        # check if a top level item has been clicked
        if item.parent():
            return

        title = item.text(0)
        if title in self.nonPlottingDocks:
            self._logger.error("Title '{}' not allowed for a plot window since"
                               "it would shadow on of the reserved "
                               "names".format(title))
            return

        # check if plot has already been opened
        openDocks = [dock.title() for dock in self.findAllPlotDocks()]
        if title in openDocks:
            if self._currentLastMeasItem is None:
                dataPointNames = self.exp.getDataPoints()
                dataPointBuffers = dict()
                for data in dataPointNames:
                    dataPointBuffers[data] = DataPointBuffer()
            else:
                idx = self.lastMeasList.row(self._currentLastMeasItem)
                dataPointBuffers = self.measurements[idx]['dataPointBuffers']

            self.updatePlot(item, dataPointBuffers)
            try:
                self.area.docks[title].raiseDock()
            except:
                pass
        else:
            self.plotDataVector(item)

    def updatePlot(self, item, dataPointBuffers):
        title = item.text(0)

        # get the new datapoints
        newDataPoints = dict()
        for indx in range(item.childCount()):
            for key, value in dataPointBuffers.items():
                if key == item.child(indx).text(1):
                    newDataPoints[key] = value

        # set the new datapoints
        for chart in self.plotCharts:
            if chart.title == title:
                chart.clear()
                for key, value in newDataPoints.items():
                    chart.addPlotCurve(key, value)
                chart.updatePlot()
                break

    def plotDataVector(self, item):
        title = str(item.text(0))

        # create plot widget
        widget = PlotWidget()
        chart = PlotChart(title,
                          self._settings,
                          self.config['InterpolationPoints'],
                          self.config['MovingWindowEnable'],
                          self.config['MovingWindowSize'])
        chart.plotWidget = widget
        widget.showGrid(True, True)
        widget.getPlotItem().getAxis("bottom").setLabel(text="Time", units="s")

        if self._currentLastMeasItem is None:
            dataPointNames = self.exp.getDataPoints()
            dataPointBuffers = dict()
            for name in dataPointNames:
                dataPointBuffers[name] = DataPointBuffer()
        else:
            idx = self.lastMeasList.row(self._currentLastMeasItem)
            dataPointBuffers = self.measurements[idx]['dataPointBuffers']

        for idx in range(item.childCount()):
            for key, value in dataPointBuffers.items():
                if key == item.child(idx).text(1):
                    chart.addPlotCurve(key, value)

        # before adding the PlotChart object to the list check if the plot contains any data points
        if chart.dataPoints is not None:
            self.plotCharts.append(chart)
        else:
            return

        chart.updatePlot()

        coordItem = TextItem(text='', anchor=(0, 1))
        widget.getPlotItem().addItem(coordItem, ignoreBounds=True)

        def infoWrapper(pos):
            self.updateCoordInfo(pos, widget, coordItem)

        widget.scene().sigMouseMoved.connect(infoWrapper)

        qActionSep1 = QAction("", self)
        qActionSep1.setSeparator(True)
        qActionSep2 = QAction("", self)
        qActionSep2.setSeparator(True)
        qActionSep3 = QAction("", self)
        qActionSep3.setSeparator(True)

        qActionMovingWindowEnable = QAction('Enable', self, checkable=True)
        qActionMovingWindowEnable.setChecked(self.config['MovingWindowEnable'])
        qActionMovingWindowEnable.triggered.connect(lambda state, _chart=chart: self.enableMovingWindow(state, _chart))

        qActionMovingWindowSize = ContextLineEditAction(min=0, max=10000, current=chart.getMovingWindowWidth(),
                                                        unit='s', title='Size', parent=self)
        qActionMovingWindowSize.dataEmit.connect(lambda data,
                                                        _chart=chart,
                                                        _widget=widget: self.setMovingWindowWidth(data, _chart,
                                                                                                  _widget))

        qActionInterpolationPoints = ContextLineEditAction(min=0, max=10000, current=chart.getInterpolataionPoints(),
                                                           unit='', title='Size', parent=self)
        qActionInterpolationPoints.dataEmit.connect(lambda data,
                                                           _chart=chart: self.setInterpolationPoints(data, _chart))

        qMenuMovingWindow = QMenu('Moving Window', self)
        qMenuMovingWindow.addAction(qActionMovingWindowSize)
        qMenuMovingWindow.addAction(qActionMovingWindowEnable)

        qMenuInterpolation = QMenu('Interpolation Points', self)
        qMenuInterpolation.addAction(qActionInterpolationPoints)

        widget.scene().contextMenu = [qActionSep1,
                                      QAction("Auto Range All", self),
                                      qActionSep2,
                                      QAction("Export as ...", self),
                                      qActionSep3,
                                      qMenuMovingWindow,
                                      qMenuInterpolation,
                                      ]

        def _export_wrapper(export_func):
            def _wrapper():
                return export_func(widget.getPlotItem(), )

            return _wrapper

        widget.scene().contextMenu[1].triggered.connect(lambda: self.setAutoRange(widget))
        widget.scene().contextMenu[3].triggered.connect(_export_wrapper(self.exportPlotItem))

        # create dock container and add it to dock area
        dock = Dock(title, closable=True)
        dock.addWidget(widget)
        dock.sigClosed.connect(self.closedDock)

        plotWidgets = self.findAllPlotDocks()
        if plotWidgets:
            self.area.addDock(dock, "above", plotWidgets[0])
        else:
            self.area.addDock(dock, "bottom", self.animationDock)

    def setInterpolationPoints(self, data, chart):
        """
        Sets the interpolation points in settings with a dialog.
        """
        chart.setInterpolationPoints(int(data))

    def setMovingWindowWidth(self, data, chart, widget):
        """
        Sets the moving window width and autorange.
        """
        chart.setMovingWindowWidth(int(data))
        widget.autoRange()
        widget.enableAutoRange()

    def enableMovingWindow(self, state, chart):
        chart.setEnableMovingWindow(state)

    def closedDock(self):
        """
        Gets called when a dock was closed, if it was a plot dock remove the corresponding PlotChart object
        form the list

        """
        openDocks = [dock.title() for dock in self.findAllPlotDocks()]
        for indx, plot in enumerate(self.plotCharts):
            if not plot.title in openDocks:
                self.plotCharts.pop(indx)

    def setAutoRange(self, widget):
        widget.autoRange()
        widget.enableAutoRange()

    def exportPlotItem(self, plotItem):
        dataPoints = dict()
        for i, c in enumerate(plotItem.curves):
            if c.getData() is None:
                continue
            if len(c.getData()) > 2:
                self._logger.warning('Can not handle the amount of data!')
                continue
            dataPoints[c.name()] = DataPointBuffer(time=c.getData()[0], values=c.getData()[1])

        self.export(dataPoints)

    def export(self, dataPoints):
        try:
            exporter = Exporter(dataPoints=dataPoints)
        except Exception as e:
            self._logger.error("Can't instantiate exporter! " + str(e))
            return

        lastPath = self._settings.value("path/previous_plot_export")
        lastFormat = self._settings.value("path/previous_plot_format")
        exportFormats = ["CSV Data (*.csv)", "PNG Image (*.png)"]
        if lastFormat == ".png":
            exportFormats[:] = exportFormats[::-1]
        formatStr = ";;".join(exportFormats)
        defaultFile = os.path.join(lastPath, "export" + lastFormat)
        filename = QFileDialog.getSaveFileName(self,
                                               "Export as ...",
                                               defaultFile,
                                               formatStr)

        if filename[0]:
            file, ext = os.path.splitext(filename[0])
            self._settings.setValue("path/previous_plot_export",
                                    os.path.dirname(file))
            if ext == '.csv':
                exporter.exportCsv(filename[0])
            elif ext == '.png':
                exporter.exportPng(filename[0])
            else:
                self._logger.error("Wrong extension used!")
                return
            self._logger.info("Export successful as '{}.".format(filename[0]))

    @pyqtSlot(QModelIndex)
    def targetViewChanged(self, index=None):
        self.targetView.resizeColumnToContents(0)

    @pyqtSlot()
    def updateShowCoordsSetting(self):
        self._settings.setValue("view/show_coordinates", str(self.actShowCoords.isChecked()))

    @pyqtSlot()
    def startExperiment(self):
        """
        Starts the experiment, the timer, and the connections. Disables the start button.
        """
        self._currentExperimentIndex = self.experimentList.row(self._currentExpListItem)
        self._currentExperimentName = self._experiments[self._currentExperimentIndex]["Name"]

        self._settings.beginGroup('plot')
        self._settings.endGroup()

        if self._currentExperimentIndex is None:
            expName = ""
        else:
            expName = str(self.experimentList.item(self._currentExperimentIndex).text())

        self._logger.info("Experiment: {}".format(expName))

        self.actStartExperiment.setDisabled(True)
        self.actStopExperiment.setDisabled(False)
        self.actSendParameter.setDisabled(False)
        if self._currentExperimentIndex is not None:
            self.experimentList.item(self._currentExperimentIndex).setBackground(QBrush(Qt.darkGreen))
            self.experimentList.repaint()

        dataPointNames = self.exp.getDataPoints()

        if dataPointNames:
            self._currentDataPointBuffers = dict()
            for data in dataPointNames:
                self._currentDataPointBuffers[data] = DataPointBuffer()
        else:
            return

        for chart in self.plotCharts:
            chart.updatePlot()

        data = {}
        data.update({'dataPointBuffers': self._currentDataPointBuffers})
        data.update({'exp': deepcopy(self.exp.getExperiment())})
        self.measurements.append(data)

        item = QListWidgetItem(str(self.lastMeasList.count() + 1) + ": "
                               + self._currentExperimentName + " ~current~")
        self.lastMeasList.addItem(item)
        self.copyLastMeas(item)

        for conn, connInstance in self.connections.items():
            if connInstance:
                connInstance.doRead = True

        self.timer.start(int(self.config['TimerTime']))
        if self.config['HeartbeatTime']:
            self.heartbeatTimer.start(int(self.config['HeartbeatTime']))
        self.exp.runExperiment()

    @pyqtSlot()
    def stopExperiment(self):
        """
        Stops the experiment, the timer, clears the connections, and enables the start button.
        """
        if self.selectedExp:
            self.actStartExperiment.setDisabled(False)
        self.actStopExperiment.setDisabled(True)
        self.actSendParameter.setDisabled(True)
        for i in range(self.experimentList.count()):
            self.experimentList.item(i).setBackground(QBrush(Qt.white))
        self.experimentList.repaint()

        self.timer.stop()
        self.heartbeatTimer.stop()
        self.exp.stopExperiment()

        time.sleep(1)

        for conn, connInstance in self.connections.items():
            if connInstance:
                connInstance.doRead = False
                connInstance.clear()

    def sendParameter(self):
        """
        Sends all parameters of the current experiment with `ExperimentInteractor` function `sendParameterExperiment`
        """
        if self._currentExperimentIndex == self.experimentList.row(self._currentExpListItem) and \
                "~current~" in self._currentLastMeasItem.text():
            self.exp.sendParameterExperiment()
        else:
            self._logger.warning("Selected Experiment '{}' doesn't match current running Experiment '{}'!".format(
                self._currentExperimentName,
                self._experiments[self.experimentList.row(self._currentExpListItem)]["Name"]))

    def loadExpFromFile(self, fileName):
        """
        Loads experiments from file
        :param fileName: name of the file with experiments
        """
        success = True
        if fileName is None:
            if os.path.isfile('default.sreg'):
                fileName = 'default.sreg'
            else:
                self._logger.error('No default.sreg found!')
                success = False
        else:
            if not os.path.isfile(fileName):
                self._logger.error('Config file {} does not exists!'.format(fileName))
                success = False

        if success:
            self._logger.info("Load config file: {0}".format(fileName))

            with open(fileName.encode(), "r") as f:
                self._experiments = yaml.load(f, Loader=Loader)

            self._logger.info("Loading {} experiments".format(len(self._experiments)))

        return success

    def _applyFirstExperiment(self):
        """
        Applies the first experiment update the experiment index.
        :return: `True` if successful, `False` if errors occurred
        """
        idx = 0

        # apply
        success = self._applyExperimentByIdx(idx)
        self._currentExpListItem = self.experimentList.item(idx)

        self.setQListItemBold(self.experimentList, self._currentExpListItem, success)
        self.setQListItemBold(self.lastMeasList, self._currentExpListItem, success)

        dataPointNames = self.exp.getDataPoints()

        if dataPointNames:
            self.updateDataPoints(dataPointNames)

        if success:
            self.configureRemote(idx)
            self.configureVisualizer(idx)
            self.configureConfig(idx)
            self.targetViewChanged()

        return success

    def configureConfig(self, idx):
        if 'Config' not in self._experiments[idx]:
            return
        for key, value in self._experiments[idx]['Config'].items():
            if key in self.config:
                self.config[key] = value
            else:
                self._logger.warning("Experiment config key '{}' does not exist.\n\
                Possible keys: {}".format(key, [key for key in self.config.keys()]))

    def configureRemote(self, idx):
        self.remoteWidgetLayout.clearAll()

        if 'Remote' not in self._experiments[idx]:
            return
        if self._experiments[idx] is None:
            self._logger.warning("Remote not correct configured in file!")
            return
        for name in self._experiments[idx]['Remote']:
            config = self._experiments[idx]['Remote'][name]
            config['name'] = name
            self.remoteAddWidget(config)

    def configureVisualizer(self, idx):
        if self.visualizer is not None:
            for i in reversed(range(self.animationLayout.count())):
                self.animationLayout.itemAt(i).widget().setParent(None)
        availableVis = getRegisteredVisualizers()
        used = []
        if availableVis and 'Visu' in self._experiments[idx]:
            if self._experiments[idx]['Visu'] is not None:
                for vis in self._experiments[idx]['Visu']:
                    for avis in availableVis:
                        if vis == avis[1]:
                            used.append(avis)
                            break
            else:
                self._logger.warning("No Visualization configured!")

        if len(used) == 1:
            self._logger.info("loading visualizer '{}'".format(used[0][1]))
            self.visualizer = used[0][0](self.animationWidget,
                                         self.animationLayout)
            self.animationDock.addWidget(self.animationWidget)
        elif len(used) > 1:
            self.visComboBox = QComboBox()
            for vis in used:
                self.visComboBox.addItem(vis[1])
            self.visComboBox.currentIndexChanged.connect(self.visualizerChanged)

            self._logger.info("loading visualizer '{}'".format(used[0][1]))
            self.visualizer = used[0][0](QWidget(),
                                         QVBoxLayout())

            self.animationLayout.addWidget(self.visComboBox)
            self.animationLayout.addWidget(self.visualizer.qWidget)
            self.animationWidget.setLayout(self.animationLayout)
            self.animationDock.addWidget(self.animationWidget)
        else:
            self.visualizer = None

    @pyqtSlot(QListWidgetItem)
    def experimentDclicked(self, item):
        """
        Apply the selected experiment to the current target and set it bold.
        :param item: item of the experiment in the `ExperimentList`
        """
        idx = self.experimentList.row(item)
        success = self._applyExperimentByIdx(idx)
        self._currentExpListItem = item

        self.setQListItemBold(self.experimentList, item, success)
        self.setQListItemBold(self.lastMeasList, item, success)

        dataPointNames = self.exp.getDataPoints()

        if dataPointNames:
            self.updateDataPoints(dataPointNames)

        if success:
            self.configureRemote(idx)
            self.configureVisualizer(idx)
            self.configureConfig(idx)

            if self.isConnected:
                # check if experiment runs
                if not self.actStopExperiment.isEnabled():
                    self.actStartExperiment.setDisabled(False)
            self.selectedExp = True

    def _applyExperimentByIdx(self, index=0):
        """
        Applies the given experiment.
        :param index: Index of the experiment in the `ExperimentList`
        :return: `True` if successful, `False` if errors occurred
        """
        if index >= len(self._experiments):
            self._logger.error("applyExperiment: index error! ({})".format(index))
            return False

        expName = self._experiments[index]["Name"]
        self._logger.info("Experiment '{}' applied".format(expName))

        if self.isConnected:
            # check if experiment runs
            if not self.actStopExperiment.isEnabled():
                self.actStartExperiment.setDisabled(False)
        sucess = self.exp.setExperiment(self._experiments[index])
        if sucess:
            self._currentExperimentIndex = index
            self._currentExperimentName = self._experiments[index]['Name']
            self.targetViewChanged()
        return sucess

    def closeEvent(self, QCloseEvent):
        """
        Is called by closing the GUI. Disconnects all connections and sends close event.
        :param QCloseEvent:
        """
        if self.isConnected:
            self.disconnect()
        self._logger.info("Close Event received, shutting down.")
        logging.getLogger().removeHandler(self.textLogger)
        super().closeEvent(QCloseEvent)

    @pyqtSlot()
    def connect(self):
        """
        Connects all connections and sets the button states.
        """
        for conn, _ in self.connections.items():
            connInstance = conn()
            self.connections[conn] = connInstance
            if connInstance.connect():
                self._logger.info("Connection for {} established!".format(conn.__name__))
                self.actConnect.setEnabled(False)
                self.actDisconnect.setEnabled(True)
                if self._currentExpListItem is not None and self.selectedExp:
                    self.actStartExperiment.setEnabled(True)
                self.actStopExperiment.setEnabled(False)
                self.statusbarLabel.setText("Connected!")
                connInstance.received.connect(lambda frame, conn=conn: self.updateData(frame, conn))
                connInstance.start()
                self.isConnected = True
            else:
                self.connections[conn] = None
                self._logger.warning("No connection for {} established! Check your settings!".format(conn.__name__))
                self.isConnected = False
                return

    def writeToConnection(self, data):
        """
        PySignal function, that sends the given data to the connections
        :param data: to send data
        """
        for conn, connInstance in self.connections.items():
            if connInstance and data['id'] == 1:
                connInstance.writeData(data)
            elif connInstance and data['connection'] == conn.__name__:
                connInstance.writeData(data)

    @pyqtSlot()
    def disconnect(self):
        """
        Disconnects all connections and resets the button states.
        """
        if self.actStopExperiment.isEnabled():
            self.stopExperiment()

        for conn, connInstance in self.connections.items():
            if connInstance:
                connInstance.disconnect()
                connInstance.received.disconnect()
                self.connections[conn] = None
        self.actConnect.setEnabled(True)
        self.actDisconnect.setEnabled(False)
        self.actStartExperiment.setEnabled(False)
        self.actStopExperiment.setEnabled(False)
        self.statusbarLabel.setText('Not Connected')
        self.isConnected = False

    def findAllPlotDocks(self):
        """
        Finds all docks with plots inside
        :return: list of docks with plots
        """
        list = []
        for title, dock in self.area.findAll()[1].items():
            if title in self.nonPlottingDocks:
                continue
            else:
                list.append(dock)

        return list

    def updateData(self, frame, connection):
        data = self.exp.handleFrame(frame, connection)
        if data is None:
            return
        time = data['Time'] / 1000.0
        dataPoints = data['DataPoints']
        names = data['DataPoints'].keys()

        for key, value in self._currentDataPointBuffers.items():
            if key in names:
                value.addValue(time, dataPoints[key])

    def updateDataPlots(self):
        if self.visualizer:
            self.visualizer.update(self._currentDataPointBuffers)

        for chart in self.plotCharts:
            chart.updatePlot()

    def heartbeat(self):
        self.writeToConnection({'id': 1,
                                'msg': bytes([1 << 1])})

    def loadStandardDockState(self):
        """
        Loads the standard dock configuration of the GUI
        """
        self.plotCharts.clear()

        for dock in self.findAllPlotDocks():
            dock.close()
        self.area.restoreState(self.standardDockState)

    def saveLastMeas(self):
        """
        Saves at the end of an experiment the data in the measurements dict
        """
        if self._currentExperimentIndex is None:
            return

        items = self.lastMeasList.findItems('~current~', Qt.MatchContains)
        if len(items) != 1:
            self._logger.warning('Error, more than one ~current~ measurement available. Using first one!')

        item = items[0]
        item.setText(item.text().replace(' ~current~', ''))

        idx = self.lastMeasList.row(item)
        self.measurements[idx].update({'dataPointBuffers': deepcopy(self._currentDataPointBuffers)})

    def copyLastMeas(self, item):
        self._currentLastMeasItem = item
        idx = self.lastMeasList.row(item)

        measurement = self.measurements[idx]

        dataPointNames = self.exp.getDataPoints()
        dataPointBuffers = measurement['dataPointBuffers']
        if dataPointNames:
            self.updateDataPoints(dataPointNames)

        for i in range(self.dataPointTreeWidget.topLevelItemCount()):
            self.updatePlot(self.dataPointTreeWidget.topLevelItem(i), dataPointBuffers)

    def loadLastMeas(self, item):
        """
        Loads the measurement data from the measurement dict by given item from last measurement list
        :param item: last measurement list item
        """
        self.actStartExperiment.setDisabled(True)
        self.selectedExp = False

        expName = str(item.text())
        self._currentLastMeasItem = item
        try:
            idx = self.lastMeasList.row(item)
        except ValueError:
            self._logger.error("loadLastMeas(): No measurement called '{0}".format(expName))
            return False

        if idx >= len(self.measurements):
            self._logger.error("loadLastMeas(): Invalid index '{}')".format(idx))
            return False

        self._logger.info("Restore of measurement '{}'".format(expName))

        measurement = self.measurements[idx]

        success = self.exp.setExperiment(measurement['exp'])

        self.setQListItemBold(self.lastMeasList, item, success)
        self.setQListItemBold(self.experimentList, item, success)

        dataPointNames = self.exp.getDataPoints()
        dataPointBuffers = measurement['dataPointBuffers']
        if dataPointNames:
            self.updateDataPoints(dataPointNames)

        for i in range(self.dataPointTreeWidget.topLevelItemCount()):
            self.updatePlot(self.dataPointTreeWidget.topLevelItem(i), dataPointBuffers)

        self._logger.info("Apply measurement '{}'".format(measurement['exp']['Name']))

    def updateDataPoints(self, dataPointNames):
        """
        Clears and adds all given data point names to list widget
        :param dataPointNames: list of data point names
        """
        if dataPointNames:
            self.dataPointListWidget.clear()
            self.dataPointListWidget.addItems(dataPointNames)

    def setQListItemBold(self, qList=None, item=None, state=True):
        """
        Sets the bold state of the item in the given list.
        :param qList: list with item
        :param item: item that should repaint
        :param state: `True` repaint in bold, `False` repaint in without bold
        """
        for i in range(qList.count()):
            newfont = qList.item(i).font()
            if qList.item(i) == item and state:
                newfont.setBold(1)
            else:
                newfont.setBold(0)
            qList.item(i).setFont(newfont)
        qList.repaint()

    def remoteRemoveWidget(self, widget):
        self.remoteWidgetLayout.removeWidget(widget)

    def remoteConfigWidget(self, widget, editWidget=True):
        idx = self.experimentList.row(self._currentExpListItem)
        exp = self.exp.getExperiment()
        del exp['Name']
        config, ok = RemoteWidgetEdit.getData(exp, editWidget, **(widget.getData()))
        if not ok:
            return
        if not 'Remote' in self._experiments[idx]:
            self._experiments[idx]['Remote'] = {}
        del self._experiments[idx]['Remote'][widget.widgetName]

        widget.widgetName = config['name']
        widget.widgetType = config['widgetType']
        widget.module = config['Module']
        widget.parameter = config['Parameter']
        if config['widgetType'] == "PushButton":
            widget.valueOn = config['valueOn']
            widget.shortcut.setKey(config['shortcut'])
        elif config['widgetType'] == "Switch":
            widget.valueOn = config['valueOn']
            widget.valueOff = config['valueOff']
            widget.shortcut.setKey(config['shortcut'])
        elif config['widgetType'] == "Slider":
            widget.minSlider = config['minSlider']
            widget.maxSlider = config['maxSlider']
            widget.stepSlider = config['stepSlider']
            widget.shortcutPlus.setKey(config['shortcutPlus'])
            widget.shortcutMinus.setKey(config['shortcutMinus'])
        self._experiments[idx]['Remote'][config['name']] = config
        widget.updateData()

    def remoteAddWidget(self, config=None, **kwargs):
        """
        Adds a new widget to the remoteDock
        :param config: RemoteWidgetEdit object containing widget parameters and information
        """
        changed = False
        idx = self.experimentList.row(self._currentExpListItem)
        exp = self.exp.getExperiment()
        del exp['Name']
        if not config:
            config, ok = RemoteWidgetEdit.getData(exp=exp, **kwargs)
            if not ok:
                return
            changed = True
            if not 'Remote' in self._experiments[idx]:
                self._experiments[idx]['Remote'] = {}
            self._experiments[idx]['Remote'][config['name']] = {}

        if changed:
            self._experiments[idx]['Remote'][config['name']] = config
        sliderLabel = None
        if config['widgetType'] == "PushButton":
            widget = MovablePushButton(config['name'], config['valueOn'], config['shortcut'], module=config['Module'],
                                       parameter=config['Parameter'])
            widget.setFixedHeight(40)
            widget.setFixedWidth(100)
            widget.clicked.connect(lambda: self.remotePushButtonSendParameter(widget))
            widget.editAction.triggered.connect(lambda _: self.remoteConfigWidget(
                widget, editWidget=True))
            widget.removeAction.triggered.connect(lambda _: self.remoteRemoveWidget(widget))
        elif config['widgetType'] == "Switch":
            widget = MovableSwitch(config['name'], config['valueOn'], config['valueOff'], config['shortcut'], module=config['Module'],
                                   parameter=config['Parameter'])
            widget.setFixedHeight(40)
            widget.setFixedWidth(100)
            widget.clicked.connect(lambda: self.remoteSwitchSendParameter(widget))
            widget.editAction.triggered.connect(lambda _: self.remoteConfigWidget(
                widget, editWidget=True))
            widget.removeAction.triggered.connect(lambda _: self.remoteRemoveWidget(widget))
        elif config['widgetType'] == "Slider":
            sliderLabel = QLabel()
            sliderLabel.setFixedHeight(15)
            labelFont = sliderLabel.font()
            labelFont.setPointSize(8)
            sliderLabel.setFont(labelFont)
            self.remoteWidgetLayout.addWidget(sliderLabel)
            widget = MovableSlider(config['name'], config['minSlider'], config['maxSlider'], config['stepSlider'],
                                   sliderLabel, config['shortcutPlus'], config['shortcutMinus'], exp[config['Module']][config['Parameter']],
                                   module=config['Module'],
                                   parameter=config['Parameter'])
            widget.setFixedHeight(30)
            widget.setFixedWidth(200)
            widget.valueChanged.connect(lambda value: self.remoteSliderSendParameter(widget, value))
            widget.sliderMoved.connect(lambda value: self.remoteSliderUpdate(widget, value))
            widget.editAction.triggered.connect(lambda _: self.remoteConfigWidget(
                widget, editWidget=True))
            widget.removeAction.triggered.connect(lambda _, widget=widget: self.remoteRemoveWidget(widget))
        else:
            return
        if self.remoteWidget.rect().contains((self.remoteWidgetLayout.count() % 2) * 200,
                                             (self.remoteWidgetLayout.count() // 2) * 40):
            widget.move((self.remoteWidgetLayout.count() % 2) * 200, (self.remoteWidgetLayout.count() // 2) * 40)
            if sliderLabel:
                sliderLabel.move((self.remoteWidgetLayout.count() % 2) * 200 + 80,
                                 (self.remoteWidgetLayout.count() // 2) * 40 + 30)
        self.remoteWidgetLayout.addWidget(widget)

    def remotePushButtonSendParameter(self, widget):
        """
                Gets called when a user interacts with the pushbutton and sends the specified parameter to the bench
                :param widget: the widget the user interacted with
        """
        value = widget.valueOn
        self.remoteSendParamter(widget.module, widget.parameter, value)
        self.remoteSliderUpdate(widget, value, sliderMoved=False)

    def remoteSwitchSendParameter(self, widget):
        """
                Gets called when a user interacts with the switch and sends the specified parameter to the bench
                :param widget: the widget the user interacted with
        """
        if widget.isChecked():
            value = widget.valueOn
            widget.setText(widget.widgetName + '\n' + widget.valueOff)
        else:
            value = widget.valueOff
            widget.setText(widget.widgetName + '\n' + widget.valueOn)

        self.remoteSendParamter(widget.module, widget.parameter, value)
        self.remoteSliderUpdate(widget, value, sliderMoved=False)

    def remoteSliderSendParameter(self, widget, value):
        """
        Gets called when a user interacts with the slider and sends the specified parameter to the bench
        :param widget: the widget the user interacted with
        :param value: the actual value of the widget
        """
        self.remoteSliderUpdate(widget, value)
        self.remoteSendParamter(widget.module, widget.parameter, widget.value)

    def remoteSliderUpdate(self, widget, value, sliderMoved=True):
        """
        Gets called when a user interacts with the slider
        :param widget: the widget the user interacted with
        :param value: the actual value of the widget
        :param sliderMoved: False if gets called from another widget
        """
        if not sliderMoved:
            for wid in self.remoteWidgetLayout.list:
                if isinstance(wid, MovableSlider):
                    if wid.module == widget.module and wid.parameter == widget.parameter:
                        wid.setValue(float(value))
                        wid.valueOn = value
                        wid.label.setText(wid.widgetName + ": {:.3f}".format(wid.value))
        else:
            widget.valueOn = value

            if isinstance(widget, MovableSlider):
                value = widget.calcValue(value)

            widget.label.setText(widget.widgetName + ": {:.3f}".format(value))

    def remoteSendParamter(self, module, parameter, value):
        exp = deepcopy(self.exp.getExperiment())
        del exp['Name']

        for key, val in exp.items():
            if key != module:
                continue
            for k, v in val.items():
                if k != parameter:
                    continue
                exp[key][k] = value
                self.exp.editExperiment(exp)
                if self.actSendParameter.isEnabled():
                    self.sendParameter()
                return

    def copyRemoteSource(self):
        text = "  Remote:\n"
        if 'Remote' in self._experiments[self._currentExperimentIndex]:
            text += yaml.dump(self._experiments[self._currentExperimentIndex]['Remote'], default_flow_style=False)
        text = text.replace("\n", "\n    ")
        clipboard = QApplication.clipboard()
        clipboard.setText(text)

    def remoteWidgetMenue(self, position):
        """
        Gets called when a user opens the context menu from the remoteDock
        :param position: the position where the user opened the context menu
        """
        menu = QMenu(self)
        addAction = menu.addAction("Add widget")
        saveAction = menu.addAction("Copy remote source")
        action = menu.exec_(self.remoteWidget.mapToGlobal(position))
        if action == addAction:
            self.remoteAddWidget()
        elif action == saveAction:
            self.copyRemoteSource()<|MERGE_RESOLUTION|>--- conflicted
+++ resolved
@@ -43,19 +43,12 @@
         QCoreApplication.setApplicationName(globals()["__package__"])
 
         # general config parameters
-<<<<<<< HEAD
         self.config = {'TimerTime': 100,
                        'HeartbeatTime': 0,
                        'InterpolationPoints': 100,
                        'MovingWindowEnable': False,
                        'MovingWindowSize': 10,
                        }
-=======
-        self.configTimerTime = 100
-        self.configHeartbeatTime = 0
-        self.configInterpolationPoints = 100
-        self.configMovingWindowEnable = False
-        self.configMovingWindowSize = 10
         QStyleSheet = """
             QListView::item:selected {
                 color: black;
@@ -74,7 +67,6 @@
             QTreeView::item:hover { }
             QTreeView::item:hover:selected { }
         """
->>>>>>> e49598cd
 
         # Create and display the splash screen
         self.splashScreenIcon = QPixmap(getResource("icon.svg"))
