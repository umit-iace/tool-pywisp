                # -*- coding: utf-8 -*-
import os
from copy import deepcopy
from queue import Queue

import pkg_resources
import serial.tools.list_ports
import yaml
from PyQt5.QtCore import QSize, Qt, pyqtSlot, pyqtSignal, QModelIndex, QRectF, QTimer, QSettings, QCoreApplication
from PyQt5.QtGui import *
from PyQt5.QtWidgets import *
from pyqtgraph import PlotWidget, exporters, TextItem, mkBrush
from pyqtgraph.dockarea import *

from .connection import SerialConnection, TcpConnection
from .experiments import ExperimentInteractor, ExperimentView
from .registry import *
from .utils import get_resource, PlainTextLogger, DataPointBuffer, PlotChart, CSVExporter, DataIntDialog
from .visualization import MplVisualizer


class MainGui(QMainWindow):
    runExp = pyqtSignal()
    stopExp = pyqtSignal()

    def __init__(self, fileName=None, parent=None):
        super(MainGui, self).__init__(parent)

        QCoreApplication.setOrganizationName("IACE")
        QCoreApplication.setOrganizationDomain("https://umit.at/iace")
        QCoreApplication.setApplicationVersion(
            pkg_resources.require("PyWisp")[0].version)
        QCoreApplication.setApplicationName(globals()["__package__"])

        self.connection = None
        self.port = ''
        self.tcp_ip = ''

        self.timer = QTimer()
        self.timer.timeout.connect(self.updateDataPlots)

        # initialize logger
        self._logger = logging.getLogger(self.__class__.__name__)

        # load settings
        self._settings = QSettings()
        self._initSettings()

        # create experiment
        self._experiments = []

        # window properties
        icon_size = QSize(25, 25)
        res_path = get_resource("icon.png")
        icon = QIcon(res_path)
        self.setWindowIcon(icon)
        self.resize(1000, 700)
        self.setWindowTitle('Visualisierung')

        # status bar
        self.statusBar = QStatusBar(self)
        self.setStatusBar(self.statusBar)
        self.statusbarLabel = QLabel(self.getStatusBarInfo())
        self.statusBar.addPermanentWidget(self.statusbarLabel, 1)
        self.coordLabel = QLabel("x=0.0 y=0.0")
        self.statusBar.addPermanentWidget(self.coordLabel)

        # the docking area allows to rearrange the user interface at runtime
        self.area = DockArea()
        self.setCentralWidget(self.area)

        # create docks
        self.experimentDock = Dock("Experiments")
        self.lastMeasDock = Dock("Last Measurements")
        self.propertyDock = Dock("Parameters")
        self.logDock = Dock("Log")
        self.dataDock = Dock("Data")
        self.animationDock = Dock("Animation")

        # arrange docks
        self.area.addDock(self.animationDock, "right")
        self.area.addDock(self.lastMeasDock, "left", self.animationDock)
        self.area.addDock(self.propertyDock, "bottom", self.lastMeasDock)
        self.area.addDock(self.dataDock, "bottom", self.propertyDock)
        self.area.addDock(self.logDock, "bottom", self.dataDock)
        self.area.addDock(self.experimentDock, "left", self.lastMeasDock)
        self.nonPlottingDocks = list(self.area.findAll()[1].keys())

        self.standardDockState = self.area.saveState()

        # property dock
        self.targetView = ExperimentView(self)
        self.targetView.expanded.connect(self.targetViewChanged)
        self.targetView.collapsed.connect(self.targetViewChanged)

        self.propertyDock.addWidget(self.targetView)

        # animation dock
        self.animationWidget = QWidget()
        availableVis = getRegisteredVisualizers()
        self._logger.info("Visualisierung gefunden: {}".format([name for cls, name in availableVis]))
        if availableVis:
            # instantiate the first visualizer
            self._logger.info("loading visualizer '{}'".format(availableVis[0][1]))
            self.animationLayout = QVBoxLayout()
            if issubclass(availableVis[0][0], MplVisualizer):
                self.animationWidget = QWidget()
                self.visualizer = availableVis[0][0](self.animationWidget,
                                                     self.animationLayout)
                self.animationDock.addWidget(self.animationWidget)
        else:
            self.visualizer = None
        self.animationDock.addWidget(self.animationWidget)

        # experiment dock
        self.experimentList = QListWidget(self)
        self.experimentList.setSelectionMode(QAbstractItemView.SingleSelection)
        self.experimentDock.addWidget(self.experimentList)
        self.experimentList.itemDoubleClicked.connect(self.experimentDclicked)
        self._currentExperimentIndex = None
        self._currentExperimentName = None
        self._experimentStartTime = 0

        self.actStartExperiment = QAction(self)
        self.actStartExperiment.setDisabled(True)
        self.actStartExperiment.setText("&Starte Experiment")
        self.actStartExperiment.setIcon(QIcon(get_resource("play.png")))
        self.actStartExperiment.setShortcut(QKeySequence("F5"))
        self.actStartExperiment.triggered.connect(self.startExperiment)

        self.actStopExperiment = QAction(self)
        self.actStopExperiment.setText("&Stoppe Experiment")
        self.actStopExperiment.setDisabled(True)
        self.actStopExperiment.setIcon(QIcon(get_resource("stop.png")))
        self.actStopExperiment.setShortcut(QKeySequence("F6"))
        self.actStopExperiment.triggered.connect(self.stopExperiment)

        # lastmeas dock
        self.lastMeasList = QListWidget(self)
        self.lastMeasDock.addWidget(self.lastMeasList)
        self.lastMeasList.itemDoubleClicked.connect(self.loadLastMeas)
        self.measurements = []

        # log dock
        self.logBox = QTextEdit(self)
        self.logBox.setReadOnly(True)
        self.logBox.setLineWrapMode(QTextEdit.NoWrap)
        self.logBox.ensureCursorVisible()
        self.logDock.addWidget(self.logBox)

        # daten dock
        self.dataWidget = QWidget()
        self.dataLayout = QHBoxLayout()

        self.dataPointListWidget = QListWidget()
        self.dataPointListLayout = QVBoxLayout()
        self.dataPointListWidget.setLayout(self.dataPointListLayout)
        self.dataPointListWidget.setSelectionMode(QAbstractItemView.ExtendedSelection)
        self.dataLayout.addWidget(self.dataPointListWidget)

        self.dataPointManipulationWidget = QWidget()
        self.dataPointManipulationLayout = QVBoxLayout()
        self.dataPointManipulationLayout.addStretch()
        self.dataPointManipulationLayout.setSpacing(5)
        self.dataPointRightButtonWidget = QWidget()
        self.dataPointRightButtonLayout = QVBoxLayout()
        self.dataPointRightButton = QPushButton(chr(0x226b), self)
        self.dataPointRightButton.setToolTip(
            "Add the selected data set from the left to the selected plot "
            "on the right.")
        self.dataPointRightButton.clicked.connect(self.addDatapointToTree)
        self.dataPointLabel = QLabel('Datenpunkt', self)
        self.dataPointLabel.setAlignment(Qt.AlignCenter)
        self.dataPointManipulationLayout.addWidget(self.dataPointLabel)
        self.dataPointManipulationLayout.addWidget(self.dataPointRightButton)
        self.dataPointLeftButtonWidget = QWidget()
        self.dataPointLeftButtonLayout = QVBoxLayout()
        self.dataPointLeftButton = QPushButton(chr(0x03A7), self)
        self.dataPointLeftButton.setToolTip(
            "Remove the selected data set from the plot on the right."
        )
        self.dataPointLeftButton.clicked.connect(self.removeDatapointFromTree)
        self.dataPointManipulationLayout.addWidget(self.dataPointLeftButton)
        self.dataPointExportButton = QPushButton(chr(0x25BC), self)
        self.dataPointExportButton.setToolTip(
            "Export the selected data set from the left to the selected plot "
            "on the right."
        )
        self.dataPointExportButton.clicked.connect(self.exportDataPointFromTree)
        self.dataPointManipulationLayout.addWidget(self.dataPointExportButton)
        self.dataPointPlotAddButtonWidget = QWidget()
        self.dataPointPlotAddButtonLayout = QVBoxLayout()
        self.dataPointPlotAddButton = QPushButton("+", self)
        self.dataPointPlotAddButton.setToolTip(
            "Create a new plot window."
        )
        self.dataPointPlotAddButton.clicked.connect(self.addPlotTreeItem)
        self.plotLabel = QLabel('Plots', self)
        self.plotLabel.setAlignment(Qt.AlignCenter)
        self.dataPointManipulationLayout.addWidget(self.plotLabel)
        self.dataPointManipulationLayout.addWidget(self.dataPointPlotAddButton)
        self.dataPointPlotRemoveButtonWidget = QWidget()
        self.dataPointPlotRemoveButtonLayout = QVBoxLayout()
        self.dataPointPlotRemoveButton = QPushButton("-", self)
        self.dataPointPlotRemoveButton.setToolTip(
            "Delete the selected plot window."
        )
        self.dataPointPlotRemoveButton.clicked.connect(self.removeSelectedPlotTreeItems)
        self.dataPointManipulationLayout.addWidget(self.dataPointPlotRemoveButton)
        self.dataPointManipulationWidget.setLayout(self.dataPointManipulationLayout)
        self.dataLayout.addWidget(self.dataPointManipulationWidget)

        self.dataPointTreeWidget = QTreeWidget()
        self.dataPointTreeWidget.setHeaderLabels(["Plottitel", "Datenpunkte"])
        self.dataPointTreeWidget.itemDoubleClicked.connect(self.plotVectorClicked)
        self.dataPointTreeWidget.setExpandsOnDoubleClick(0)
        self.dataPointTreeLayout = QVBoxLayout()

        self.dataPointTreeWidget.setLayout(self.dataPointTreeLayout)
        self.dataLayout.addWidget(self.dataPointTreeWidget)

        self.dataWidget.setLayout(self.dataLayout)
        self.dataDock.addWidget(self.dataWidget)

        # init logger for logging box
        self.textLogger = PlainTextLogger(self._settings,
                                          logging.INFO)
        self.textLogger.set_target_cb(self.logBox)
        logging.getLogger().addHandler(self.textLogger)
        self._logger.info('Laborvisualisierung')

        # menu bar
        dateiMenu = self.menuBar().addMenu("&Datei")
        dateiMenu.addAction("&Quit", self.close, QKeySequence(Qt.CTRL + Qt.Key_W))

        # view
        self.viewMenu = self.menuBar().addMenu('&Ansicht')
        self.actLoadStandardState = QAction('&Lade Standarddockansicht')
        self.viewMenu.addAction(self.actLoadStandardState)
        self.actLoadStandardState.triggered.connect(self.loadStandardDockState)
        self.actShowCoords = QAction("&Zeige Koordinaten", self)
        self.actShowCoords.setCheckable(True)
        self.actShowCoords.setChecked(
            self._settings.value("view/show_coordinates") == "True"
        )
        self.viewMenu.addAction(self.actShowCoords)
        self.actShowCoords.changed.connect(self.updateShowCoordsSetting)

        # options
        self.optMenu = self.menuBar().addMenu('&Optionen')
        self.actIntPoints = QAction("&Interpolationspunkte", self)
        self.actIntPoints.triggered.connect(self.setIntPoints)
        self.optMenu.addAction(self.actIntPoints)
        self.actTimerTime = QAction("&Timer Zeit", self)
        self.optMenu.addAction(self.actTimerTime)
        self.actTimerTime.triggered.connect(self.setTimerTime)

        # experiment
        self.expMenu = self.menuBar().addMenu('&Experiment')
        self.comMenu = self.expMenu.addMenu('&Verbindungsart')
        self.actConnTcp = QAction('&TCP/IP', self)
        self.actConnTcp.setCheckable(True)
        self.actConnTcp.setEnabled(
            self._settings.value("tcp_connection_active") == "True"
        )
        self.actConnTcp.setChecked(
            self._settings.value("tcp_connection_active") == "True"
        )
        self.comMenu.addAction(self.actConnTcp)
        self.actConnTcp.changed.connect(self.updateConnType)
        self.actConnSerial = QAction('&Serial', self)
        self.actConnSerial.setCheckable(True)
        self.actConnSerial.setEnabled(
            self._settings.value("serial_connection_active") == "True"
        )
        self.actConnSerial.setChecked(
            self._settings.value("serial_connection_active") == "True"
        )
        self.comMenu.addAction(self.actConnSerial)
        self.actConnSerial.changed.connect(self.updateConnType)
        self.comMenu = self.expMenu.addMenu('&Verbindungsport')
        self.comMenu.aboutToShow.connect(self.getConnPorts)
        self.expMenu.addSeparator()
        self.actConnect = QAction('&Versuchsaufbau verbinden')
        self.actConnect.setIcon(QIcon(get_resource("connected.png")))
        self.actConnect.setShortcut(QKeySequence("F9"))
        self.expMenu.addAction(self.actConnect)
        self.actConnect.triggered.connect(self.connect)

        self.actDisconnect = QAction('&Versuchsaufbau trennen')
        self.actDisconnect.setEnabled(False)
        self.actDisconnect.setIcon(QIcon(get_resource("disconnected.png")))
        self.actDisconnect.setShortcut(QKeySequence("F10"))
        self.actSendParameter = QAction('&Parameter senden')
        self.actSendParameter.setEnabled(False)
        self.actSendParameter.setShortcut(QKeySequence("F8"))
        self.expMenu.addAction(self.actSendParameter)
        self.actSendParameter.triggered.connect(self.sendParameter)
        self.expMenu.addAction(self.actDisconnect)
        self.actDisconnect.triggered.connect(self.disconnect)
        self.expMenu.addSeparator()
        self.expMenu.addAction(self.actStartExperiment)
        self.expMenu.addAction(self.actStopExperiment)
        self.expMenu.addAction(self.actSendParameter)

        # toolbar
        self.toolbarExp = QToolBar("Experiment")
        self.toolbarExp.setContextMenuPolicy(Qt.PreventContextMenu)
        self.toolbarExp.setMovable(False)
        self.toolbarExp.setIconSize(icon_size)
        self.addToolBar(self.toolbarExp)
        self.toolbarExp.addAction(self.actConnect)
        self.toolbarExp.addAction(self.actDisconnect)
        self.toolbarExp.addSeparator()
        self.toolbarExp.addAction(self.actStartExperiment)
        self.toolbarExp.addAction(self.actStopExperiment)

        self.setDefaultComPort()

        self._currentTimerTime = 10
        self._currentInterpolationPoints = 10

        self._currentExpListItem = None
        self._currentLastMeasItem = None
        self._currentDataPointBuffers = None
        self.plotCharts = []

        if not self.loadExpFromFile(fileName):
            return

        self.exp = ExperimentInteractor(self.targetView, self)
        self.exp.sendData.connect(self.writeToConnection)
        self.runExp.connect(self.exp.runExperiment)
        self.stopExp.connect(self.exp.stopExperiment)
        self.exp.expFinished.connect(self.saveLastMeas)

        self._updateExperimentsList()

        self._applyFirstExperiment()

    def _updateExperimentsList(self):
        self.experimentList.clear()
        for exp in self._experiments:
            self._logger.debug("Add '{}' to experiment list".format(exp["Name"]))
            self.experimentList.addItem(exp["Name"])

    def setIntPoints(self):
        self._settings.beginGroup('plot')
        intPoints, ok = DataIntDialog.getData(min=2, max=500, current=self._settings.value("interpolation_points"))

        if ok:
            self._settings.setValue("interpolation_points", int(intPoints))
            self._logger.info("Set interpolation points to {}".format(intPoints))

        self._settings.endGroup()

    def setTimerTime(self):
        self._settings.beginGroup('plot')
        timerTime, ok = DataIntDialog.getData(min=2, max=10000, current=self._settings.value("timer_time"))

        if ok:
            self._settings.setValue("timer_timer", int(timerTime))
            self._logger.info("Set timer time to {}".format(timerTime))

        self._settings.endGroup()

    def _addSetting(self, group, setting, value):
        """
        Add a setting, if settings is present, no changes are made.

        :param setting (str): Setting to add.
        :param value: Value to be set.
        """
        if not self._settings.contains(group + '/' + setting):
            self._settings.beginGroup(group)
            self._settings.setValue(setting, value)
            self._settings.endGroup()

    def _initSettings(self):
        """
        Provide initial settings for the config file.

        """
        # view management
        self._addSetting("view", "show_coordinates", "True")

        # plot management
        self._addSetting("plot", "interpolation_points", 100)
        self._addSetting("plot", "timer_time", 100)

        # log management
        self._addSetting("log_colors", "CRITICAL", "#DC143C")
        self._addSetting("log_colors", "ERROR", "#B22222")
        self._addSetting("log_colors", "WARNING", "#DAA520")
        self._addSetting("log_colors", "INFO", "#101010")
        self._addSetting("log_colors", "DEBUG", "#4682B4")
        self._addSetting("log_colors", "NOTSET", "#000000")

        # plot management
        self._addSetting("plot_colors", "blue", "#1f77b4")
        self._addSetting("plot_colors", "orange", "#ff7f0e")
        self._addSetting("plot_colors", "green", "#2ca02c")
        self._addSetting("plot_colors", "red", "#d62728")
        self._addSetting("plot_colors", "purple", "#9467bd")
        self._addSetting("plot_colors", "brown", "#8c564b")
        self._addSetting("plot_colors", "pink", "#e377c2")
        self._addSetting("plot_colors", "gray", "#7f7f7f")
        self._addSetting("plot_colors", "olive", "#bcbd22")
        self._addSetting("plot_colors", "cyan", "#17becf")

        # set default communication to serial
        self._settings.setValue("tcp_connection_active", "False")
        self._settings.setValue("serial_connection_active", "True")

    def updateCoordInfo(self, pos, widget, coordItem):
        mouseCoords = widget.getPlotItem().vb.mapSceneToView(pos)
        coordItem.setPos(mouseCoords.x(), mouseCoords.y())
        coord_text = "x={:.3e} y={:.3e}".format(mouseCoords.x(),
                                                mouseCoords.y())
        self.coordLabel.setText(coord_text)

        show_info = self._settings.value("view/show_coordinates") == "True"
        if widget.sceneBoundingRect().contains(pos) and show_info:
            coordItem.setText(coord_text.replace(" ", "\n"))
            coordItem.show()
        else:
            coordItem.hide()

    # event functions
    def setDefaultComPort(self):
        serial_active = self._settings.value("serial_connection_active") == "True"
        if serial_active:
            comPorts = serial.tools.list_ports.comports()
            if comPorts:
                arduinoPorts = [p.device for p in comPorts if 'Arduino' in p.description]

                if len(arduinoPorts) != 0:
                    self.port = arduinoPorts[0]
                else:
                    self._logger.warning("Can't set comport for arduino automatically! Set the port manually!")
            else:
<<<<<<< HEAD
                self._logger.warning("No ComPorts avaiable, connect device!")
=======
                self._logger.warning("Can't set comport for arduino automatically! Set the port manually!")
        else:
            self._logger.warning("No ComPorts available, connect device!")

    def getComPorts(self):
        def setPort(port):
            def fn():
                self.port = port

            return fn
>>>>>>> eab4d0dc

    @pyqtSlot()
    def getConnPorts(self):
        # Check what communication is active
        serial_active = self._settings.value("serial_connection_active") == "True"
        tcp_active = self._settings.value("tcp_connection_active") == "True"
        self.comMenu.clear()
        if serial_active:
            def setPort(port):
                def fn():
                    self.port = port

                return fn

            comPorts = serial.tools.list_ports.comports()
            if comPorts:
                if self.port == '':
                    arduinoPorts = [p.device for p in comPorts if 'Arduino' in p.description]
                    if len(arduinoPorts) != 0:
                        self.port = arduinoPorts[0]
                for p in comPorts:
                    portAction = QAction(p.device, self)
                    portAction.setCheckable(True)
                    portAction.setChecked(True if p.device in self.port else False)
                    portAction.triggered.connect(setPort(p.device))
                    self.comMenu.addAction(portAction)
            else:
                noAction = QAction("(None)", self)
                noAction.setEnabled(False)
                self.comMenu.addAction(noAction)
        elif tcp_active:
            tcpHostIp = QAction("Host IP...", self)
            tcpHostIp.setEnabled(True)
            self.comMenu.addAction(tcpHostIp)
            tcpHostIp.triggered.connect(self.setTcpIp)
            tcpHostPort = QAction("Host Port...", self)
            tcpHostPort.setEnabled(True)
            self.comMenu.addAction(tcpHostPort)
            tcpHostPort.triggered.connect(self.setTcpPort)
        else:
            noAction = QAction("Wähle Verbindungsart", self)
            noAction.setEnabled(False)
            self.comMenu.addAction(noAction)

    @pyqtSlot()
    def setTcpIp(self):
        client_ip = TcpConnection.getIP()
        self.tcp_ip, okPressed = QInputDialog.getText(self, 'Eingabe der Host-IP',
                                 'Beachten Sie dass die IP im gleichen\n' +
                                 'Netzwerk liegt wie Ihre IP: ' + client_ip,
                                 QLineEdit.Normal, self.tcp_ip)
        ip_int = self.tcp_ip.split('.')
        if len(ip_int) != 4:
            self._logger.error("IP Adresse '{}' ist keine gültige Adresse"
                               .format(self.tcp_ip))
            self.tcp_ip = None
            return
        for i in ip_int:
            if not i.isdigit():
                self._logger.error("IP Adresse '{}' enhält Buchstaben oder "
                                   "andere Zeichen".format(self.tcp_ip))
                self.tcp_ip = None
                return
            if int(i) < 0 or int(i) > 255:
                self._logger.error("IP Adresse '{}' Werte nicht im definierten "
                                   "Bereich (0 <= x <= 255)".format(self.tcp_ip))
                self.tcp_ip = None
                return

    @pyqtSlot()
    def setTcpPort(self):
        if self.port == '':
            self.port, okPressed = QInputDialog.getInt(self,
                                                "Eingabe des Host-Ports",
                                                "Bitte Port des Host angeben:",
                                                0, 0, 65535, 1)
        else:
            self.port, okPressed = QInputDialog.getInt(self,
                                                "Eingabe des Host-Ports",
                                                "Bitte Port des Host angeben:",
                                                int(self.port), 0, 65535, 1)


    def getStatusBarInfo(self):
        serial_active = self._settings.value("serial_connection_active") == "True"
        tcp_active = self._settings.value("tcp_connection_active") == "True"
        if serial_active:
            strinfo = "Serielle Verbindung: "
            if (self.connection == None):
                strinfo += "Nicht verbunden!"
            else:
                strinfo += "Verbunden auf Port " + self.connection.port
            return strinfo
        elif tcp_active:
            strinfo = "Tcp Verbindung: "
            if (self.connection == None):
                strinfo += "Nicht verbunden!"
            else:
                strinfo += "Verbunden mit Server '{0}/{1}'".format(self.tcp_ip, self.port)
            return strinfo
        else:
            return "Keine Verbindungsart ausgewählt!"

    def addPlotTreeItem(self, default=False):
        text = "plot_{:03d}".format(self.dataPointTreeWidget.topLevelItemCount())
        if not default:
            name, ok = QInputDialog.getText(self,
                                            "PlotTitle",
                                            "PlotTitle:",
                                            text=text)
            if not (ok and name):
                return
        else:
            name = text

        similarItems = self.dataPointTreeWidget.findItems(name, Qt.MatchExactly)
        if similarItems:
            self._logger.error("Name '{}' existiert bereits".format(name))
            return

        toplevelitem = QTreeWidgetItem()
        toplevelitem.setText(0, name)
        self.dataPointTreeWidget.addTopLevelItem(toplevelitem)
        toplevelitem.setExpanded(1)

    def removeSelectedPlotTreeItems(self):
        items = self.dataPointTreeWidget.selectedItems()
        if not items:
            self._logger.error("Cannot delete plot: No plot selected.")
            return

        for item in items:
            self.removePlotTreeItem(item)

    def removePlotTreeItem(self, item):
        # get the  top item
        while item.parent():
            item = item.parent()

        text = "The labeled plot '" + item.text(0) + "' will be deleted!"
        buttonReply = QMessageBox.warning(self, "Plot delete", text, QMessageBox.Ok | QMessageBox.Cancel)
        if buttonReply == QMessageBox.Ok:
            openDocks = [dock.title() for dock in self.findAllPlotDocks()]
            if item.text(0) in openDocks:
                self.area.docks[item.text(0)].close()

            self.dataPointTreeWidget.takeTopLevelItem(self.dataPointTreeWidget.indexOfTopLevelItem(item))

    def addDatapointToTree(self):
        if not self.dataPointListWidget.selectedIndexes():
            self._logger.error("Cannot add datapoint: No datapoint selected.")
            return

        toplevelItems = self.dataPointTreeWidget.selectedItems()
        if not toplevelItems:
            if self.dataPointTreeWidget.topLevelItemCount() < 2:
                if self.dataPointTreeWidget.topLevelItemCount() < 1:
                    self.addPlotTreeItem(default=True)
                toplevelItem = self.dataPointTreeWidget.topLevelItem(0)
            else:
                self._logger.error("Cannot add dataset: No dataset selected.")
                return
        else:
            toplevelItem = toplevelItems[0]

        while toplevelItem.parent():
            toplevelItem = toplevelItem.parent()

        topLevelItemList = []
        for i in range(toplevelItem.childCount()):
            topLevelItemList.append(toplevelItem.child(i).text(1))

        for idx, dataPoint in enumerate(self.dataPointListWidget.selectedItems()):
            if dataPoint.text() not in topLevelItemList:
                child = QTreeWidgetItem()
                child.setText(1, dataPoint.text())

                toplevelItem.addChild(child)

        for i in range(toplevelItem.childCount()):
            self._settings.beginGroup('plot_colors')
            cKeys = self._settings.childKeys()
            colorIdxItem = i % len(cKeys)
            colorItem = QColor(self._settings.value(cKeys[colorIdxItem]))
            self._settings.endGroup()
            toplevelItem.child(i).setBackground(0, colorItem)

        self.plots(toplevelItem)

    def exportDataPointFromTree(self):
        if not self.dataPointListWidget.selectedIndexes():
            self._logger.error("Can't export data set: no data set selected.")
            return

        if self._currentLastMeasItem is None:
            self._logger.error("Nothing to export!")
            return

        idx = self.lastMeasList.row(self._currentLastMeasItem)
        dataPointBuffers = self.measurements[idx]['dataPointBuffers']

        dataPoints = []
        for item in self.dataPointListWidget.selectedItems():
            for data in dataPointBuffers:
                if data.name == item.text():
                    dataPoints.append(data)
                    continue

        exporter = CSVExporter(dataPoints)
        filename = QFileDialog.getSaveFileName(self, "CSV export", ".csv", "CSV Data (*.csv)")
        if filename[0]:
            exporter.export(filename[0])
            self._logger.info("Export successful.")

    def removeDatapointFromTree(self):
        items = self.dataPointTreeWidget.selectedItems()
        if not items:
            self._logger.error("Cannot delete dataset: No dataset selected.")
            return

        toplevelItem = items[0]
        while toplevelItem.parent():
            toplevelItem = toplevelItem.parent()

        toplevelItem.takeChild(toplevelItem.indexOfChild(self.dataPointTreeWidget.selectedItems()[0]))

        for i in range(toplevelItem.childCount()):
            self._settings.beginGroup('plot_colors')
            cKeys = self._settings.childKeys()
            colorIdxItem = i % len(cKeys)
            colorItem = QColor(self._settings.value(cKeys[colorIdxItem]))
            self._settings.endGroup()
            toplevelItem.child(i).setBackground(0, colorItem)

        self.plots(toplevelItem)

    def plots(self, item):
        title = item.text(0)

        if self._currentLastMeasItem is None:
            self._logger.error("No Measurement to plot!")
            return

        idx = self.lastMeasList.row(self._currentLastMeasItem)
        dataPointBuffers = self.measurements[idx]['dataPointBuffers']

        # check if a top level item has been clicked
        if not item.parent():
            if title in self.nonPlottingDocks:
                self._logger.error("Title '{}' not allowed for a plot window since"
                                   "it would shadow on of the reserved "
                                   "names".format(title))
                return

            # check if plot has already been opened
            openDocks = [dock.title() for dock in self.findAllPlotDocks()]
            if title in openDocks:
                self.updatePlot(item, dataPointBuffers)

    def plotVectorClicked(self, item):

        # check if a top level item has been clicked
        if item.parent():
            return

        title = item.text(0)
        if title in self.nonPlottingDocks:
            self._logger.error("Title '{}' not allowed for a plot window since"
                               "it would shadow on of the reserved "
                               "names".format(title))
            return

        # check if plot has already been opened
        openDocks = [dock.title() for dock in self.findAllPlotDocks()]
        if title in openDocks:
            if self._currentLastMeasItem is None:
                dataPointNames = self.exp.getDataPoints()
                dataPointBuffers = [DataPointBuffer(data) for data in dataPointNames]
            else:
                idx = self.lastMeasList.row(self._currentLastMeasItem)
                dataPointBuffers = self.measurements[idx]['dataPointBuffers']

            self.updatePlot(item, dataPointBuffers)
            try:
                self.area.docks[title].raiseDock()
            except:
                pass
        else:
            self.plotDataVector(item)

    def updatePlot(self, item, dataPointBuffers):
        title = item.text(0)

        # get the new datapoints
        newDataPoints = []
        for indx in range(item.childCount()):
            for dataPoint in dataPointBuffers:
                if dataPoint.name == item.child(indx).text(1):
                    newDataPoints.append(dataPoint)

        # set the new datapoints
        for chart in self.plotCharts:
            if chart.title == title:
                chart.clear()
                for dataPoint in newDataPoints:
                    chart.addPlotCurve(dataPoint)
                chart.updatePlot()
                break

    def plotDataVector(self, item):
        title = str(item.text(0))

        # create plot widget
        widget = PlotWidget()
        chart = PlotChart(title, self._settings)
        chart.plotWidget = widget
        widget.showGrid(True, True)
        widget.getPlotItem().getAxis("bottom").setLabel(text="Time", units="s")

        if self._currentLastMeasItem is None:
            dataPointNames = self.exp.getDataPoints()
            dataPointBuffers = [DataPointBuffer(data) for data in dataPointNames]
        else:
            idx = self.lastMeasList.row(self._currentLastMeasItem)
            dataPointBuffers = self.measurements[idx]['dataPointBuffers']

        for idx in range(item.childCount()):
            for datapoint in dataPointBuffers:
                if datapoint.name == item.child(idx).text(1):
                    chart.addPlotCurve(datapoint)

        # before adding the PlotChart object to the list check if the plot contains any data points
        if chart.dataPoints is not None:
            self.plotCharts.append(chart)
        else:
            return

        chart.updatePlot()

        coordItem = TextItem(text='', anchor=(0, 1))
        widget.getPlotItem().addItem(coordItem, ignoreBounds=True)

        def infoWrapper(pos):
            self.updateCoordInfo(pos, widget, coordItem)

        widget.scene().sigMouseMoved.connect(infoWrapper)

        widget.scene().contextMenu = [QAction("Export png", self),
                                      QAction("Export csv", self)]
        widget.scene().contextMenu[0].triggered.connect(lambda: self.exportPng(widget.getPlotItem(), title, coordItem))
        widget.scene().contextMenu[1].triggered.connect(lambda: self.exportCsv(chart, title))

        # create dock container and add it to dock area
        dock = Dock(title, closable=True)
        dock.addWidget(widget)
        dock.sigClosed.connect(self.closedDock)

        plotWidgets = self.findAllPlotDocks()
        if plotWidgets:
            self.area.addDock(dock, "above", plotWidgets[0])
        else:
            self.area.addDock(dock, "bottom", self.animationDock)

    def closedDock(self):
        """
        Gets called when a dock was closed, if it was a plot dock remove the corresponding PlotChart object
        form the list

        """
        openDocks = [dock.title() for dock in self.findAllPlotDocks()]
        for indx, plot in enumerate(self.plotCharts):
            if not plot.title in openDocks:
                self.plotCharts.pop(indx)

    def exportCsv(self, chart, name):
        exporter = CSVExporter(chart.dataPoints)
        filename = QFileDialog.getSaveFileName(self, "CSV export", name + ".csv", "CSV Data (*.csv)")
        if filename[0]:
            exporter.export(filename[0])

    def exportPng(self, plotItem, name, coordItem):
        # Notwendig da Fehler in PyQtGraph
        exporter = exporters.ImageExporter(plotItem)
        oldGeometry = plotItem.geometry()
        plotItem.setGeometry(QRectF(0, 0, 1920, 1080))

        bgBrush = mkBrush('w')
        exporter.params.param('background').setValue(bgBrush.color())
        exporter.params.param('width').setValue(1920, blockSignal=exporter.widthChanged)
        exporter.params.param('height').setValue(1080, blockSignal=exporter.heightChanged)

        flag = 0
        if coordItem.isVisible():
            coordItem.hide()
            flag = 1

        filename = QFileDialog.getSaveFileName(self, "PNG export", name + ".png", "PNG Image (*.png)")
        if filename[0]:
            exporter.export(filename[0])

        # restore old state
        if flag == 1:
            coordItem.show()
        plotItem.setGeometry(QRectF(oldGeometry))

    @pyqtSlot(QModelIndex)
    def targetViewChanged(self, index):
        self.targetView.resizeColumnToContents(0)

    @pyqtSlot()
    def updateShowCoordsSetting(self):
        self._settings.setValue("view/show_coordinates", str(self.actShowCoords.isChecked()))

    @pyqtSlot()
    def updateConnType(self):
        if self.actConnSerial.isChecked():
            self.actConnTcp.setChecked(False)
            self._settings.setValue("tcp_connection_active", "False")
            self.actConnTcp.setEnabled(False)
            self._settings.setValue("serial_connection_active", "True")
        elif self.actConnTcp.isChecked():
            self.actConnSerial.setChecked(False)
            self._settings.setValue("serial_connection_active", "False")
            self.actConnSerial.setEnabled(False)
            self._settings.setValue("tcp_connection_active", "True")
        else:
            self._settings.setValue("serial_connection_active", "False")
            self._settings.setValue("tcp_connection_active", "False")
            self.actConnSerial.setEnabled(True)
            self.actConnTcp.setEnabled(True)
        self.statusbarLabel.setText(self.getStatusBarInfo())

    @pyqtSlot()
    def startExperiment(self):
        """
        start the experiment and disable start button
        """
        self._currentExperimentIndex = self.experimentList.row(self._currentExpListItem)
        self._currentExperimentName = self._experiments[self._currentExperimentIndex]["Name"]

        self._settings.beginGroup('plot')
        self._currentInterpolationPoints = self._settings.value("interpolation_points")
        self._currentTimerTime = self._settings.value("timer_time")
        self._settings.endGroup()

        if self._currentExperimentIndex is None:
            expName = ""
        else:
            expName = str(self.experimentList.item(self._currentExperimentIndex).text())

        self._logger.info("Experiment: {}".format(expName))

        self.actStartExperiment.setDisabled(True)
        self.actStopExperiment.setDisabled(False)
        self.actSendParameter.setDisabled(False)
        if self._currentExperimentIndex is not None:
            self.experimentList.item(self._currentExperimentIndex).setBackground(QBrush(Qt.darkGreen))
            self.experimentList.repaint()

        dataPointNames = self.exp.getDataPoints()

        if dataPointNames:
            self._currentDataPointBuffers = [DataPointBuffer(data) for data in dataPointNames]
        else:
            return

        for chart in self.plotCharts:
            chart.setInterpolationPoints(self._currentInterpolationPoints)
            chart.updatePlot()

        data = {}
        data.update({'dataPointBuffers': self._currentDataPointBuffers})
        data.update({'exp': deepcopy(self.exp.getExperiment())})
        self.measurements.append(data)

        item = QListWidgetItem(str(self.lastMeasList.count() + 1) + ": "
                               + self._currentExperimentName + " ~current~")
        self.lastMeasList.addItem(item)
        self.loadLastMeas(item)

        self.connection.doRead = True

        self.timer.start(int(self._currentTimerTime))
        self.exp.runExperiment()

    @pyqtSlot()
    def stopExperiment(self):
        self.actStartExperiment.setDisabled(False)
        self.actStopExperiment.setDisabled(True)
        self.actSendParameter.setDisabled(True)
        for i in range(self.experimentList.count()):
            self.experimentList.item(i).setBackground(QBrush(Qt.white))
        self.experimentList.repaint()

        serial_active = self._settings.value("serial_connection_active") == "True"
        if serial_active:
            self.connection.doRead = False

        self.timer.stop()
        self.exp.stopExperiment()

        self.connection.clear()

    def sendParameter(self):
        if self._currentExperimentIndex == self.experimentList.row(self._currentExpListItem) and "~current~" in self._currentLastMeasItem.text():
            self.exp.sendParameterExperiment()
        else:
            self._logger.warning("Selected Experiment '{}' doesn't match current running Experiment '{}'!".format(
                self._currentExperimentName,
                self._experiments[self.experimentList.row(self._currentExpListItem)]["Name"]))

    def loadExpFromFile(self, fileName):
        """
        load experiments from file
        :param file_name:
        """
        success = True
        if fileName is None:
            if os.path.isfile('default.sreg'):
                fileName = 'default.sreg'
            else:
                self._logger.error('No default.sreg found!')
                success = False
        else:
            if not os.path.isfile(fileName):
                self._logger.error('Config file {} does not exists!'.format(fileName))
                success = False

        experimentsFileName = os.path.split(fileName)[0]
        self._logger.info("Load config file: {0}".format(experimentsFileName))
        with open(fileName.encode(), "r") as f:
            self._experiments = yaml.load(f)

        self._logger.info("Lade {} Experimente".format(len(self._experiments)))

        return success

    def _applyFirstExperiment(self):
        """
        Apply the first experiment update the experiment index.

        Returns:
            bool: `True` if successful, `False` if errors occurred.
        """
        idx = 0

        # apply
        success = self._applyExperimentByIdx(idx)
        self._currentExpListItem = self.experimentList.item(idx)

        self.setQListItemBold(self.experimentList, self._currentExpListItem, success)
        self.setQListItemBold(self.lastMeasList, self._currentExpListItem, success)

        dataPointNames = self.exp.getDataPoints()

        if dataPointNames:
            self.updateDataPoints(dataPointNames)

        return success

    @pyqtSlot(QListWidgetItem)
    def experimentDclicked(self, item):
        """
        Apply the selected experiment to the current target and set it bold.
        """
        success = self._applyExperimentByIdx(self.experimentList.row(item))
        self._currentExpListItem = item

        self.setQListItemBold(self.experimentList, item, success)
        self.setQListItemBold(self.lastMeasList, item, success)

        dataPointNames = self.exp.getDataPoints()

        if dataPointNames:
            self.updateDataPoints(dataPointNames)

    def _applyExperimentByIdx(self, index=0):
        """
        Apply the given experiment.
        Args:
            index(int): Index of the experiment in the `ExperimentList` .
        Returns:
            bool: `True` if successful, `False` if errors occurred.
        """
        if index >= len(self._experiments):
            self._logger.error("applyExperiment: index error! ({})".format(index))
            return False

        expName = self._experiments[index]["Name"]
        self._logger.info("Experiment '{}' applied".format(expName))

        if self.connection is not None:
            # check if experiment runs
            if not self.actStopExperiment.isEnabled():
                self.actStartExperiment.setDisabled(False)

        return self.exp.setExperiment(self._experiments[index])

    def closeEvent(self, QCloseEvent):
        if self.connection:
            self.disconnect()
        self._logger.info("Close Event received, shutting down.")
        logging.getLogger().removeHandler(self.textLogger)
        super().closeEvent(QCloseEvent)

<<<<<<< HEAD
    @pyqtSlot()
    def connect(self):
        serial_active = self._settings.value("serial_connection_active") == "True"
        tcp_active = self._settings.value("tcp_connection_active") == "True"
        if serial_active:
            self.connection = SerialConnection(self.inputQueue, self.outputQueue, self.port)
            if self.connection.connect():
                self._logger.info("Mit Arduino auf " + self.connection.port + " verbunden.")
                self.actConnect.setEnabled(False)
                self.actDisconnect.setEnabled(True)
                if self._currentItem is not None:
                    self.actStartExperiment.setEnabled(True)
                self.actStopExperiment.setEnabled(False)
                self.connection.start()
            else:
                self.connection = None
                self._logger.warning("Keinen Arduino gefunden. Erneut Verbinden!")
            self.statusbarLabel.setText(self.getStatusBarInfo())
        elif tcp_active:
            # TODO delete this, only for testing purpose
            self.tcp_ip = str("10.4.22.176")
            self.port = 50007

            if self.tcp_ip == None:
                self._logger.warning("Bitte IP Adresse des Servers eingeben!")
                self.connection = None
                return
            if type(self.port) == str:
                self._logger.warn("Bitte Port Nummer des Servers eingeben!")
                self.connection = None
                return
            self.connection = TcpConnection(self.inputQueue, self.outputQueue, self.port, self.tcp_ip)
            if self.connection.connect():
                self._logger.info("Mit Server {0}:{1} verbunden."
                                  .format(self.tcp_ip, self.port))
                self.actConnect.setEnabled(False)
                self.actDisconnect.setEnabled(True)
                if self._currentItem is not None:
                    self.actStartExperiment.setEnabled(True)
                self.actStopExperiment.setEnabled(False)
                self.connection.start()
            else:
                self.connection = None
                self._logger.error("Verbindung mit Server {0}:{1} nicht möglich"
                                   .format(self.tcp_ip, self.port))
            self.statusbarLabel.setText(self.getStatusBarInfo())
=======
    def writeToConnection(self, data):
        if self.connection:
            self.connection.writeData(data)
        else:
            self._logger.error('Keine Verbindung vorhanden!')

    def connect(self):
        self.connection = SerialConnection(self.port)
        if self.connection.connect():
            self._logger.info("Mit Arduino auf " + self.connection.port + " verbunden.")
            self.actConnect.setEnabled(False)
            self.actDisconnect.setEnabled(True)
            if self._currentExpListItem is not None:
                self.actStartExperiment.setEnabled(True)
            self.actStopExperiment.setEnabled(False)
            self.statusbarLabel.setText("Verbunden")
            self.connection.received.connect(self.updateData)
            self.connection.start()
        else:
            self.connection = None
            self._logger.warning("Cannot find an arduino. Reconnect!")
            self.statusbarLabel.setText("Not connected!")
>>>>>>> eab4d0dc

    @pyqtSlot()
    def disconnect(self):
        serial_active = self._settings.value("serial_connection_active") == "True"
        tcp_active = self._settings.value("tcp_connection_active") == "True"
        if self.actStopExperiment.isEnabled():
            self.stopExperiment()
        self.connection.disconnect()
        self.connection.received.disconnect()
        self.connection = None
<<<<<<< HEAD
        if serial_active:
            self._logger.info("Arduino getrennt.")
        elif tcp_active:
            self._logger.info("Verbindung mit Server getrennt.")
=======
        self._logger.info("Arduino disconnected.")
>>>>>>> eab4d0dc
        self.actConnect.setEnabled(True)
        self.actDisconnect.setEnabled(False)
        self.actStartExperiment.setEnabled(False)
        self.actStopExperiment.setEnabled(False)
<<<<<<< HEAD
        self.statusbarLabel.setText(self.getStatusBarInfo())
=======
        self.statusbarLabel.setText("Not connected!")
>>>>>>> eab4d0dc

    def findAllPlotDocks(self):
        list = []
        for title, dock in self.area.findAll()[1].items():
            if title in self.nonPlottingDocks:
                continue
            else:
                list.append(dock)

        return list

    def updateData(self, frame):
        data = self.exp.handleFrame(frame)
        if data is None:
            return
        time = data['Zeit'] / 1000.0
        dataPoints = data['Punkte']
        names = data['Punkte'].keys()

        for buffer in self._currentDataPointBuffers:
            if buffer.name in names:
                buffer.addValue(time, dataPoints[buffer.name])

    def updateDataPlots(self):
        if self.visualizer:
            # TODO muss noch geupdated werden
            pass

        for chart in self.plotCharts:
            chart.updatePlot()

    def loadStandardDockState(self):
        self.plotCharts.clear()

        for dock in self.findAllPlotDocks():
            dock.close()
        self.area.restoreState(self.standardDockState)

    def saveLastMeas(self):
        if self._currentExperimentIndex is None:
            return

        items = self.lastMeasList.findItems('~current~', Qt.MatchContains)
        if len(items) != 1:
            self._logger.warning('Error, more than one ~current~ measurement available. Using first one!')

        item = items[0]
        item.setText(item.text().replace(' ~current~', ''))

        idx = self.lastMeasList.row(item)
        self.measurements[idx].update({'dataPointBuffers': deepcopy(self._currentDataPointBuffers)})

    def loadLastMeas(self, item):
        expName = str(item.text())
        self._currentLastMeasItem = item
        try:
            idx = self.lastMeasList.row(item)
        except ValueError:
            self._logger.error("loadLastMeas(): No measurement called '{0}".format(expName))
            return False

        if idx >= len(self.measurements):
            self._logger.error("loadLastMeas(): Invalid index '{}')".format(idx))
            return False

        self._logger.info("Restore of measurement '{}'".format(expName))

        measurement = self.measurements[idx]

        success = self.exp.setExperiment(measurement['exp'])

        self.setQListItemBold(self.lastMeasList, item, success)
        self.setQListItemBold(self.experimentList, item, success)

        dataPointNames = self.exp.getDataPoints()
        dataPointBuffers = measurement['dataPointBuffers']
        if dataPointNames:
            self.updateDataPoints(dataPointNames)

        for i in range(self.dataPointTreeWidget.topLevelItemCount()):
            self.updatePlot(self.dataPointTreeWidget.topLevelItem(i), dataPointBuffers)

        self._logger.info("Apply measurement '{}'".format(measurement['exp']['Name']))

    def updateDataPoints(self, dataPointNames):
        if dataPointNames:
            self.dataPointListWidget.clear()
            self.dataPointListWidget.addItems(dataPointNames)

    def setQListItemBold(self, qList=None, item=None, state=True):
        for i in range(qList.count()):
            newfont = qList.item(i).font()
            if qList.item(i) == item and state:
                newfont.setBold(1)
            else:
                newfont.setBold(0)
            qList.item(i).setFont(newfont)
        qList.repaint()<|MERGE_RESOLUTION|>--- conflicted
+++ resolved
@@ -1,7 +1,6 @@
-                # -*- coding: utf-8 -*-
+# -*- coding: utf-8 -*-
 import os
 from copy import deepcopy
-from queue import Queue
 
 import pkg_resources
 import serial.tools.list_ports
@@ -439,20 +438,9 @@
                 else:
                     self._logger.warning("Can't set comport for arduino automatically! Set the port manually!")
             else:
-<<<<<<< HEAD
-                self._logger.warning("No ComPorts avaiable, connect device!")
-=======
                 self._logger.warning("Can't set comport for arduino automatically! Set the port manually!")
         else:
             self._logger.warning("No ComPorts available, connect device!")
-
-    def getComPorts(self):
-        def setPort(port):
-            def fn():
-                self.port = port
-
-            return fn
->>>>>>> eab4d0dc
 
     @pyqtSlot()
     def getConnPorts(self):
@@ -501,9 +489,9 @@
     def setTcpIp(self):
         client_ip = TcpConnection.getIP()
         self.tcp_ip, okPressed = QInputDialog.getText(self, 'Eingabe der Host-IP',
-                                 'Beachten Sie dass die IP im gleichen\n' +
-                                 'Netzwerk liegt wie Ihre IP: ' + client_ip,
-                                 QLineEdit.Normal, self.tcp_ip)
+                                                      'Beachten Sie dass die IP im gleichen\n' +
+                                                      'Netzwerk liegt wie Ihre IP: ' + client_ip,
+                                                      QLineEdit.Normal, self.tcp_ip)
         ip_int = self.tcp_ip.split('.')
         if len(ip_int) != 4:
             self._logger.error("IP Adresse '{}' ist keine gültige Adresse"
@@ -526,15 +514,14 @@
     def setTcpPort(self):
         if self.port == '':
             self.port, okPressed = QInputDialog.getInt(self,
-                                                "Eingabe des Host-Ports",
-                                                "Bitte Port des Host angeben:",
-                                                0, 0, 65535, 1)
+                                                       "Eingabe des Host-Ports",
+                                                       "Bitte Port des Host angeben:",
+                                                       0, 0, 65535, 1)
         else:
             self.port, okPressed = QInputDialog.getInt(self,
-                                                "Eingabe des Host-Ports",
-                                                "Bitte Port des Host angeben:",
-                                                int(self.port), 0, 65535, 1)
-
+                                                       "Eingabe des Host-Ports",
+                                                       "Bitte Port des Host angeben:",
+                                                       int(self.port), 0, 65535, 1)
 
     def getStatusBarInfo(self):
         serial_active = self._settings.value("serial_connection_active") == "True"
@@ -957,7 +944,8 @@
         self.connection.clear()
 
     def sendParameter(self):
-        if self._currentExperimentIndex == self.experimentList.row(self._currentExpListItem) and "~current~" in self._currentLastMeasItem.text():
+        if self._currentExperimentIndex == self.experimentList.row(
+                self._currentExpListItem) and "~current~" in self._currentLastMeasItem.text():
             self.exp.sendParameterExperiment()
         else:
             self._logger.warning("Selected Experiment '{}' doesn't match current running Experiment '{}'!".format(
@@ -1058,7 +1046,6 @@
         logging.getLogger().removeHandler(self.textLogger)
         super().closeEvent(QCloseEvent)
 
-<<<<<<< HEAD
     @pyqtSlot()
     def connect(self):
         serial_active = self._settings.value("serial_connection_active") == "True"
@@ -1069,9 +1056,11 @@
                 self._logger.info("Mit Arduino auf " + self.connection.port + " verbunden.")
                 self.actConnect.setEnabled(False)
                 self.actDisconnect.setEnabled(True)
-                if self._currentItem is not None:
+                if self._currentExpListItem is not None:
                     self.actStartExperiment.setEnabled(True)
                 self.actStopExperiment.setEnabled(False)
+                self.statusbarLabel.setText("Verbunden")
+                self.connection.received.connect(self.updateData)
                 self.connection.start()
             else:
                 self.connection = None
@@ -1105,30 +1094,12 @@
                 self._logger.error("Verbindung mit Server {0}:{1} nicht möglich"
                                    .format(self.tcp_ip, self.port))
             self.statusbarLabel.setText(self.getStatusBarInfo())
-=======
+
     def writeToConnection(self, data):
         if self.connection:
             self.connection.writeData(data)
         else:
             self._logger.error('Keine Verbindung vorhanden!')
-
-    def connect(self):
-        self.connection = SerialConnection(self.port)
-        if self.connection.connect():
-            self._logger.info("Mit Arduino auf " + self.connection.port + " verbunden.")
-            self.actConnect.setEnabled(False)
-            self.actDisconnect.setEnabled(True)
-            if self._currentExpListItem is not None:
-                self.actStartExperiment.setEnabled(True)
-            self.actStopExperiment.setEnabled(False)
-            self.statusbarLabel.setText("Verbunden")
-            self.connection.received.connect(self.updateData)
-            self.connection.start()
-        else:
-            self.connection = None
-            self._logger.warning("Cannot find an arduino. Reconnect!")
-            self.statusbarLabel.setText("Not connected!")
->>>>>>> eab4d0dc
 
     @pyqtSlot()
     def disconnect(self):
@@ -1139,23 +1110,15 @@
         self.connection.disconnect()
         self.connection.received.disconnect()
         self.connection = None
-<<<<<<< HEAD
         if serial_active:
-            self._logger.info("Arduino getrennt.")
+            self._logger.info("Serial connection disconnected!")
         elif tcp_active:
-            self._logger.info("Verbindung mit Server getrennt.")
-=======
-        self._logger.info("Arduino disconnected.")
->>>>>>> eab4d0dc
+            self._logger.info("TCP connection disconnected!")
         self.actConnect.setEnabled(True)
         self.actDisconnect.setEnabled(False)
         self.actStartExperiment.setEnabled(False)
         self.actStopExperiment.setEnabled(False)
-<<<<<<< HEAD
         self.statusbarLabel.setText(self.getStatusBarInfo())
-=======
-        self.statusbarLabel.setText("Not connected!")
->>>>>>> eab4d0dc
 
     def findAllPlotDocks(self):
         list = []
