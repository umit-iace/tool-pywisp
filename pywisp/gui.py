--- conflicted
+++ resolved
@@ -1,12 +1,12 @@
 # -*- coding: utf-8 -*-
+import time
+
 import logging
 import os
-from copy import deepcopy
-
 import pkg_resources
 import serial.tools.list_ports
-import time
 import yaml
+from copy import deepcopy
 
 try:
     from yaml import CLoader as Loader, CDumper as Dumper
@@ -45,7 +45,6 @@
         self.splashScreenIcon = QPixmap(get_resource("icon.svg"))
         self.splashScreen = QSplashScreen(self, self.splashScreenIcon, Qt.WindowStaysOnTopHint)
         self.splashScreen.setEnabled(False)
-        #self.splashScreen.showMessage("...loading...", Qt.AlignBottom | Qt.AlignCenter, Qt.black)
         self.splashScreen.show()
 
         self.connections = {}
@@ -353,13 +352,11 @@
 
         self._applyFirstExperiment()
 
-<<<<<<< HEAD
         # close splash screen
         self.splashScreen.finish(self)
-=======
+
         # if success
         self.selectedExp = True
->>>>>>> 8ef7fffd
 
     def visualizerChanged(self, idx):
         self.animationLayout.removeWidget(self.visualizer.qWidget)
@@ -1499,10 +1496,10 @@
             widget.removeAction.triggered.connect(lambda _, widget=widget: self.remoteRemoveWidget(widget))
             shortcut = QShortcut(widget)
             shortcut.setKey(msg['shortcutPlus'])
-            shortcut.activated.connect(lambda: widget.setValue(widget.value()+int(widget.stepSlider)))
+            shortcut.activated.connect(lambda: widget.setValue(widget.value() + int(widget.stepSlider)))
             shortcut = QShortcut(widget)
             shortcut.setKey(msg['shortcutMinus'])
-            shortcut.activated.connect(lambda: widget.setValue(widget.value()-int(widget.stepSlider)))
+            shortcut.activated.connect(lambda: widget.setValue(widget.value() - int(widget.stepSlider)))
             if changed:
                 self._experiments[idx]['Remote'][msg['name']]['shortcutPlus'] = msg['shortcutPlus']
                 self._experiments[idx]['Remote'][msg['name']]['shortcutMinus'] = msg['shortcutMinus']
