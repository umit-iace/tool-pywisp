                # -*- coding: utf-8 -*-
import os
from copy import deepcopy
from queue import Queue

import pkg_resources
import serial.tools.list_ports
import yaml
from PyQt5.QtCore import QSize, Qt, pyqtSlot, pyqtSignal, QModelIndex, QRectF, QTimer, QSettings, QCoreApplication
from PyQt5.QtGui import *
from PyQt5.QtWidgets import *
<<<<<<< HEAD
from copy import deepcopy
import pkg_resources
=======
>>>>>>> d45af32c
from pyqtgraph import PlotWidget, exporters, TextItem, mkBrush
from pyqtgraph.dockarea import *

<<<<<<< HEAD
from pywisp import TABLEAU_COLORS
from .connection import SerialConnection, TcpConnection
from .experiments import ExperimentInteractor, ExperimentView, PropertyItem
=======
from .connection import SerialConnection
from .experiments import ExperimentInteractor, ExperimentView
>>>>>>> d45af32c
from .registry import *
from .utils import get_resource, PlainTextLogger, DataPointBuffer, PlotChart, CSVExporter, DataIntDialog
from .visualization import MplVisualizer


class MainGui(QMainWindow):
    runExp = pyqtSignal()
    stopExp = pyqtSignal()

    def __init__(self, fileName=None, parent=None):
        super(MainGui, self).__init__(parent)

        QCoreApplication.setOrganizationName("IACE")
        QCoreApplication.setOrganizationDomain("https://umit.at/iace")
        QCoreApplication.setApplicationVersion(
            pkg_resources.require("PyWisp")[0].version)
        QCoreApplication.setApplicationName(globals()["__package__"])

        self.connection = None
        self.inputQueue = Queue()
        self.outputQueue = Queue()
        self.port = ''
        self.tcp_ip = ''

        self.timer = QTimer()
        self.timer.timeout.connect(self.updateData)

        # initialize logger
        self._logger = logging.getLogger(self.__class__.__name__)

        # load settings
        self._settings = QSettings()
        self._initSettings()

        # create experiment
        self._experiments = []

        # window properties
        icon_size = QSize(25, 25)
        res_path = get_resource("icon.png")
        icon = QIcon(res_path)
        self.setWindowIcon(icon)
        self.resize(1000, 700)
        self.setWindowTitle('Visualisierung')

        # status bar
        self.statusBar = QStatusBar(self)
        self.setStatusBar(self.statusBar)
        self.statusbarLabel = QLabel(self.getStatusBarInfo())
        self.statusBar.addPermanentWidget(self.statusbarLabel, 1)
        self.coordLabel = QLabel("x=0.0 y=0.0")
        self.statusBar.addPermanentWidget(self.coordLabel)

        # the docking area allows to rearrange the user interface at runtime
        self.area = DockArea()
        self.setCentralWidget(self.area)

        # create docks
        self.experimentDock = Dock("Experimente")
        self.lastMeasDock = Dock("Vorherige Messungen")
        self.propertyDock = Dock("Parameter")
        self.logDock = Dock("Log")
        self.dataDock = Dock("Daten")
        self.animationDock = Dock("Animation")

        # arrange docks
        self.area.addDock(self.animationDock, "right")
        self.area.addDock(self.lastMeasDock, "left", self.animationDock)
        self.area.addDock(self.propertyDock, "bottom", self.lastMeasDock)
        self.area.addDock(self.dataDock, "bottom", self.propertyDock)
        self.area.addDock(self.logDock, "bottom", self.dataDock)
        self.area.addDock(self.experimentDock, "left", self.lastMeasDock)
        self.nonPlottingDocks = list(self.area.findAll()[1].keys())

        self.standardDockState = self.area.saveState()

        # property dock
        self.targetView = ExperimentView(self)
        self.targetView.expanded.connect(self.targetViewChanged)
        self.targetView.collapsed.connect(self.targetViewChanged)

        self.propertyDock.addWidget(self.targetView)

        # animation dock
        self.animationWidget = QWidget()
        availableVis = getRegisteredVisualizers()
        self._logger.info("Visualisierung gefunden: {}".format([name for cls, name in availableVis]))
        if availableVis:
            # instantiate the first visualizer
            self._logger.info("loading visualizer '{}'".format(availableVis[0][1]))
            self.animationLayout = QVBoxLayout()
            if issubclass(availableVis[0][0], MplVisualizer):
                self.animationWidget = QWidget()
                self.visualizer = availableVis[0][0](self.animationWidget,
                                                     self.animationLayout)
                self.animationDock.addWidget(self.animationWidget)
        else:
            self.visualizer = None
        self.animationDock.addWidget(self.animationWidget)

        # experiment dock
        self.experimentList = QListWidget(self)
        self.experimentList.setSelectionMode(QAbstractItemView.SingleSelection)
        self.experimentDock.addWidget(self.experimentList)
        self.experimentList.itemDoubleClicked.connect(self.experimentDclicked)
        self._currentExperimentIndex = None
        self._currentExperimentName = None
        self._experimentStartTime = 0

        self.actStartExperiment = QAction(self)
        self.actStartExperiment.setDisabled(True)
        self.actStartExperiment.setText("&Starte Experiment")
        self.actStartExperiment.setIcon(QIcon(get_resource("play.png")))
        self.actStartExperiment.setShortcut(QKeySequence("F5"))
        self.actStartExperiment.triggered.connect(self.startExperiment)

        self.actStopExperiment = QAction(self)
        self.actStopExperiment.setText("&Stoppe Experiment")
        self.actStopExperiment.setDisabled(True)
        self.actStopExperiment.setIcon(QIcon(get_resource("stop.png")))
        self.actStopExperiment.setShortcut(QKeySequence("F6"))
        self.actStopExperiment.triggered.connect(self.stopExperiment)

        # lastmeas dock
        self.lastMeasList = QListWidget(self)
        self.lastMeasDock.addWidget(self.lastMeasList)
        self.lastMeasList.itemDoubleClicked.connect(self.loadLastMeas)
        self.lastMeasurements = []

        # log dock
        self.logBox = QTextEdit(self)
        self.logBox.setReadOnly(True)
        self.logBox.setLineWrapMode(QTextEdit.NoWrap)
        self.logBox.ensureCursorVisible()
        self.logDock.addWidget(self.logBox)

        # daten dock
        self.dataWidget = QWidget()
        self.dataLayout = QHBoxLayout()

        self.dataPointListWidget = QListWidget()
        self.dataPointListLayout = QVBoxLayout()
        self.dataPointListWidget.setLayout(self.dataPointListLayout)
        self.dataPointListWidget.setSelectionMode(QAbstractItemView.ExtendedSelection)
        self.dataLayout.addWidget(self.dataPointListWidget)

        self.dataPointManipulationWidget = QWidget()
        self.dataPointManipulationLayout = QVBoxLayout()
        self.dataPointManipulationLayout.addStretch()
        self.dataPointManipulationLayout.setSpacing(5)
        self.dataPointRightButtonWidget = QWidget()
        self.dataPointRightButtonLayout = QVBoxLayout()
        self.dataPointRightButton = QPushButton(chr(0x226b), self)
        self.dataPointRightButton.setToolTip(
            "Add the selected data set from the left to the selected plot "
            "on the right.")
        self.dataPointRightButton.clicked.connect(self.addDatapointToTree)
        self.dataPointLabel = QLabel('Datenpunkt', self)
        self.dataPointLabel.setAlignment(Qt.AlignCenter)
        self.dataPointManipulationLayout.addWidget(self.dataPointLabel)
        self.dataPointManipulationLayout.addWidget(self.dataPointRightButton)
        self.dataPointLeftButtonWidget = QWidget()
        self.dataPointLeftButtonLayout = QVBoxLayout()
        self.dataPointLeftButton = QPushButton(chr(0x03A7), self)
        self.dataPointLeftButton.setToolTip(
            "Remove the selected data set from the plot on the right."
        )
        self.dataPointLeftButton.clicked.connect(self.removeDatapointFromTree)
        self.dataPointManipulationLayout.addWidget(self.dataPointLeftButton)
        self.dataPointExportButton = QPushButton(chr(0x25BC), self)
        self.dataPointExportButton.setToolTip(
            "Export the selected data set from the left to the selected plot "
            "on the right."
        )
        self.dataPointExportButton.clicked.connect(self.exportDatapointFromTree)
        self.dataPointManipulationLayout.addWidget(self.dataPointExportButton)
        self.dataPointPlotAddButtonWidget = QWidget()
        self.dataPointPlotAddButtonLayout = QVBoxLayout()
        self.dataPointPlotAddButton = QPushButton("+", self)
        self.dataPointPlotAddButton.setToolTip(
            "Create a new plot window."
        )
        self.dataPointPlotAddButton.clicked.connect(self.addPlotTreeItem)
        self.plotLabel = QLabel('Plots', self)
        self.plotLabel.setAlignment(Qt.AlignCenter)
        self.dataPointManipulationLayout.addWidget(self.plotLabel)
        self.dataPointManipulationLayout.addWidget(self.dataPointPlotAddButton)
        self.dataPointPlotRemoveButtonWidget = QWidget()
        self.dataPointPlotRemoveButtonLayout = QVBoxLayout()
        self.dataPointPlotRemoveButton = QPushButton("-", self)
        self.dataPointPlotRemoveButton.setToolTip(
            "Delete the selected plot window."
        )
        self.dataPointPlotRemoveButton.clicked.connect(self.removeSelectedPlotTreeItems)
        self.dataPointManipulationLayout.addWidget(self.dataPointPlotRemoveButton)
        self.dataPointManipulationWidget.setLayout(self.dataPointManipulationLayout)
        self.dataLayout.addWidget(self.dataPointManipulationWidget)

        self.dataPointTreeWidget = QTreeWidget()
        self.dataPointTreeWidget.setHeaderLabels(["Plottitel", "Datenpunkte"])
        self.dataPointTreeWidget.itemDoubleClicked.connect(self.plotVectorClicked)
        self.dataPointTreeWidget.setExpandsOnDoubleClick(0)
        self.dataPointTreeLayout = QVBoxLayout()

        self.dataPointTreeWidget.setLayout(self.dataPointTreeLayout)
        self.dataLayout.addWidget(self.dataPointTreeWidget)

        self.dataWidget.setLayout(self.dataLayout)
        self.dataDock.addWidget(self.dataWidget)

        # init logger for logging box
        self.textLogger = PlainTextLogger(self._settings,
                                          logging.INFO)
        self.textLogger.set_target_cb(self.logBox)
        logging.getLogger().addHandler(self.textLogger)
        self._logger.info('Laborvisualisierung')

        # menu bar
        dateiMenu = self.menuBar().addMenu("&Datei")
        dateiMenu.addAction("&Quit", self.close, QKeySequence(Qt.CTRL + Qt.Key_W))

        # view
        self.viewMenu = self.menuBar().addMenu('&Ansicht')
        self.actLoadStandardState = QAction('&Lade Standarddockansicht')
        self.viewMenu.addAction(self.actLoadStandardState)
        self.actLoadStandardState.triggered.connect(self.loadStandardDockState)
        self.actShowCoords = QAction("&Zeige Koordinaten", self)
        self.actShowCoords.setCheckable(True)
        self.actShowCoords.setChecked(
            self._settings.value("view/show_coordinates") == "True"
        )
        self.viewMenu.addAction(self.actShowCoords)
        self.actShowCoords.changed.connect(self.updateShowCoordsSetting)

        # options
        self.optMenu = self.menuBar().addMenu('&Optionen')
        self.actIntPoints = QAction("&Interpolationspunkte", self)
        self.actIntPoints.triggered.connect(self.setIntPoints)
        self.optMenu.addAction(self.actIntPoints)
        self.actTimerTime = QAction("&Timer Zeit", self)
        self.optMenu.addAction(self.actTimerTime)
        self.actTimerTime.triggered.connect(self.setTimerTime)

        # experiment
        self.expMenu = self.menuBar().addMenu('&Experiment')
        self.comMenu = self.expMenu.addMenu('&Verbindungsart')
        self.actConnTcp = QAction('&TCP/IP', self)
        self.actConnTcp.setCheckable(True)
        self.actConnTcp.setEnabled(
            self._settings.value("tcp_connection_active") == "True"
        )
        self.actConnTcp.setChecked(
            self._settings.value("tcp_connection_active") == "True"
        )
        self.comMenu.addAction(self.actConnTcp)
        self.actConnTcp.changed.connect(self.updateConnType)
        self.actConnSerial = QAction('&Serial', self)
        self.actConnSerial.setCheckable(True)
        self.actConnSerial.setEnabled(
            self._settings.value("serial_connection_active") == "True"
        )
        self.actConnSerial.setChecked(
            self._settings.value("serial_connection_active") == "True"
        )
        self.comMenu.addAction(self.actConnSerial)
        self.actConnSerial.changed.connect(self.updateConnType)
        self.comMenu = self.expMenu.addMenu('&Verbindungsport')
        self.comMenu.aboutToShow.connect(self.getConnPorts)
        self.expMenu.addSeparator()
        self.actConnect = QAction('&Versuchsaufbau verbinden')
        self.actConnect.setIcon(QIcon(get_resource("connected.png")))
        self.actConnect.setShortcut(QKeySequence("F9"))
        self.expMenu.addAction(self.actConnect)
        self.actConnect.triggered.connect(self.connect)

        self.actDisconnect = QAction('&Versuchsaufbau trennen')
        self.actDisconnect.setEnabled(False)
        self.actDisconnect.setIcon(QIcon(get_resource("disconnected.png")))
        self.actDisconnect.setShortcut(QKeySequence("F10"))
        self.expMenu.addAction(self.actDisconnect)
        self.actDisconnect.triggered.connect(self.disconnect)
        self.expMenu.addSeparator()
        self.actSendParameter = QAction('&Parameter senden')
        self.actSendParameter.setEnabled(False)
        self.actSendParameter.setShortcut(QKeySequence("F8"))
        self.expMenu.addAction(self.actSendParameter)
        self.actSendParameter.triggered.connect(self.sendParameter)

        # toolbar
        self.toolbarExp = QToolBar("Experiment")
        self.toolbarExp.setContextMenuPolicy(Qt.PreventContextMenu)
        self.toolbarExp.setMovable(False)
        self.toolbarExp.setIconSize(icon_size)
        self.addToolBar(self.toolbarExp)
        self.toolbarExp.addAction(self.actConnect)
        self.toolbarExp.addAction(self.actDisconnect)
        self.toolbarExp.addSeparator()
        self.toolbarExp.addAction(self.actStartExperiment)
        self.toolbarExp.addAction(self.actStopExperiment)

        self.setDefaultComPort()

        self._currentTimerTime = 10
        self._currentInterpolationPoints = 10
<<<<<<< HEAD

        self._currentItem = None

    def setIntPoints(self):
        intPoints, ok = DataIntDialog.getData(min=1, max=500, current=self._settings.value("opt/interpolation_points"))

        if ok:
            self._settings.setValue("opt/interpolation_points", int(intPoints))
            self._logger.info("Set interpolation points to {}".format(intPoints))

    def setTimerTime(self):
        timerTime, ok = DataIntDialog.getData(min=1, max=10000, current=self._settings.value("opt/timer_time"))

        if ok:
            self._settings.setValue("opt/timer_timer", int(timerTime))
            self._logger.info("Set timer time to {}".format(timerTime))

    def _readSettings(self):
        # add default settings if none are present
        if not self._settings.contains("view/show_coordinates"):
            self._settings.setValue("view/show_coordinates", "True")
        # set default communication to serial
        self._settings.setValue("tcp_connection_active", "False")
        self._settings.setValue("serial_connection_active", "True")

        if not self._settings.contains("opt/interpolation_points"):
            self._settings.setValue("opt/interpolation_points", 100)

        if not self._settings.contains("opt/timer_time"):
            self._settings.setValue("opt/timer_time", 100)
=======
>>>>>>> d45af32c

        self._currentItem = None
        self.dataPointBuffers = None
        self.plotCharts = []

        if not self.loadExpFromFile(fileName):
            return

        self.exp = ExperimentInteractor(self.inputQueue, self.targetView, self)
        self.runExp.connect(self.exp.runExperiment)
        self.stopExp.connect(self.exp.stopExperiment)
        self.exp.expFinished.connect(self.saveLastMeas)

        self._updateExperimentsList()

        self._applyFirstExperiment()

    def _updateExperimentsList(self):
        self.experimentList.clear()
        for exp in self._experiments:
            self._logger.debug("Add '{}' to experiment list".format(exp["Name"]))
            self.experimentList.addItem(exp["Name"])

    def setIntPoints(self):
        self._settings.beginGroup('plot')
        intPoints, ok = DataIntDialog.getData(min=2, max=500, current=self._settings.value("interpolation_points"))

        if ok:
            self._settings.setValue("interpolation_points", int(intPoints))
            self._logger.info("Set interpolation points to {}".format(intPoints))

        self._settings.endGroup()

    def setTimerTime(self):
        self._settings.beginGroup('plot')
        timerTime, ok = DataIntDialog.getData(min=2, max=10000, current=self._settings.value("timer_time"))

        if ok:
            self._settings.setValue("timer_timer", int(timerTime))
            self._logger.info("Set timer time to {}".format(timerTime))

        self._settings.endGroup()

    def _addSetting(self, group, setting, value):
        """
        Add a setting, if settings is present, no changes are made.

        :param setting (str): Setting to add.
        :param value: Value to be set.
        """
        if not self._settings.contains(group + '/' + setting):
            self._settings.beginGroup(group)
            self._settings.setValue(setting, value)
            self._settings.endGroup()

    def _initSettings(self):
        """
        Provide initial settings for the config file.

        """
        # view management
        self._addSetting("view", "show_coordinates", "True")

        # plot management
        self._addSetting("plot", "interpolation_points", 100)
        self._addSetting("plot", "timer_time", 100)

        # log management
        self._addSetting("log_colors", "CRITICAL", "#DC143C")
        self._addSetting("log_colors", "ERROR", "#B22222")
        self._addSetting("log_colors", "WARNING", "#DAA520")
        self._addSetting("log_colors", "INFO", "#101010")
        self._addSetting("log_colors", "DEBUG", "#4682B4")
        self._addSetting("log_colors", "NOTSET", "#000000")

        # plot management
        self._addSetting("plot_colors", "blue", "#1f77b4")
        self._addSetting("plot_colors", "orange", "#ff7f0e")
        self._addSetting("plot_colors", "green", "#2ca02c")
        self._addSetting("plot_colors", "red", "#d62728")
        self._addSetting("plot_colors", "purple", "#9467bd")
        self._addSetting("plot_colors", "brown", "#8c564b")
        self._addSetting("plot_colors", "pink", "#e377c2")
        self._addSetting("plot_colors", "gray", "#7f7f7f")
        self._addSetting("plot_colors", "olive", "#bcbd22")
        self._addSetting("plot_colors", "cyan", "#17becf")

    def updateCoordInfo(self, pos, widget, coordItem):
        mouseCoords = widget.getPlotItem().vb.mapSceneToView(pos)
        coordItem.setPos(mouseCoords.x(), mouseCoords.y())
        coord_text = "x={:.3e} y={:.3e}".format(mouseCoords.x(),
                                                mouseCoords.y())
        self.coordLabel.setText(coord_text)

        show_info = self._settings.value("view/show_coordinates") == "True"
        if widget.sceneBoundingRect().contains(pos) and show_info:
            coordItem.setText(coord_text.replace(" ", "\n"))
            coordItem.show()
        else:
            coordItem.hide()

    # event functions
    def setDefaultComPort(self):
        serial_active = self._settings.value("serial_connection_active") == "True"
        if serial_active:
            comPorts = serial.tools.list_ports.comports()
            if comPorts:
                arduinoPorts = [p.device for p in comPorts if 'Arduino' in p.description]

                if len(arduinoPorts) != 0:
                    self.port = arduinoPorts[0]
                else:
                    self._logger.warning("Can't set comport for arduino automatically! Set the port manually!")
            else:
                self._logger.warning("No ComPorts avaiable, connect device!")

    @pyqtSlot()
    def getConnPorts(self):
        # Check what communication is active
        serial_active = self._settings.value("serial_connection_active") == "True"
        tcp_active = self._settings.value("tcp_connection_active") == "True"
        self.comMenu.clear()
        if serial_active:
            def setPort(port):
                def fn():
                    self.port = port

                return fn

            comPorts = serial.tools.list_ports.comports()
            if comPorts:
                if self.port == '':
                    arduinoPorts = [p.device for p in comPorts if 'Arduino' in p.description]
                    if len(arduinoPorts) != 0:
                        self.port = arduinoPorts[0]
                for p in comPorts:
                    portAction = QAction(p.device, self)
                    portAction.setCheckable(True)
                    portAction.setChecked(True if p.device in self.port else False)
                    portAction.triggered.connect(setPort(p.device))
                    self.comMenu.addAction(portAction)
            else:
                noAction = QAction("(None)", self)
                noAction.setEnabled(False)
                self.comMenu.addAction(noAction)
        elif tcp_active:
            tcpHostIp = QAction("Host IP...", self)
            tcpHostIp.setEnabled(True)
            self.comMenu.addAction(tcpHostIp)
            tcpHostIp.triggered.connect(self.setTcpIp)
            tcpHostPort = QAction("Host Port...", self)
            tcpHostPort.setEnabled(True)
            self.comMenu.addAction(tcpHostPort)
            tcpHostPort.triggered.connect(self.setTcpPort)

            # TODO delte this, only for testing purpose
            self.tcp_ip = str("10.4.13.210")
            self.port = 50007
        else:
            noAction = QAction("Wähle Verbindungsart", self)
            noAction.setEnabled(False)
            self.comMenu.addAction(noAction)

    @pyqtSlot()
    def setTcpIp(self):
        client_ip = TcpConnection.getIP()
        self.tcp_ip, okPressed = QInputDialog.getText(self, 'Eingabe der Host-IP',
                                 'Beachten Sie dass die IP im gleichen\n' +
                                 'Netzwerk liegt wie Ihre IP: ' + client_ip,
                                 QLineEdit.Normal, self.tcp_ip)
        ip_int = self.tcp_ip.split('.')
        if len(ip_int) != 4:
            self._logger.error("IP Adresse '{}' ist keine gültige Adresse"
                               .format(self.tcp_ip))
            self.tcp_ip = None
            return
        for i in ip_int:
            if not i.isdigit():
                self._logger.error("IP Adresse '{}' enhält Buchstaben oder "
                                   "andere Zeichen".format(self.tcp_ip))
                self.tcp_ip = None
                return
            if int(i) < 0 or int(i) > 255:
                self._logger.error("IP Adresse '{}' Werte nicht im definierten "
                                   "Bereich (0 <= x <= 255)".format(self.tcp_ip))
                self.tcp_ip = None
                return

    @pyqtSlot()
    def setTcpPort(self):
        if self.port == '':
            self.port, okPressed = QInputDialog.getInt(self,
                                                "Eingabe des Host-Ports",
                                                "Bitte Port des Host angeben:",
                                                0, 0, 65535, 1)
        else:
            self.port, okPressed = QInputDialog.getInt(self,
                                                "Eingabe des Host-Ports",
                                                "Bitte Port des Host angeben:",
                                                int(self.port), 0, 65535, 1)


    def getStatusBarInfo(self):
        serial_active = self._settings.value("serial_connection_active") == "True"
        tcp_active = self._settings.value("tcp_connection_active") == "True"
        if serial_active:
            strinfo = "Serielle Verbindung: "
            if (self.connection == None):
                strinfo += "Nicht verbunden!"
            else:
                strinfo += "Verbunden auf Port " + self.connection.port
            return strinfo
        elif tcp_active:
            strinfo = "Tcp Verbindung: "
            if (self.connection == None):
                strinfo += "Nicht verbunden!"
            else:
                strinfo += "Verbunden mit Server '{0}/{1}'".format(self.tcp_ip, self.port)
            return strinfo
        else:
            return "Keine Verbindungsart ausgewählt!"

    def addPlotTreeItem(self, default=False):
        text = "plot_{:03d}".format(self.dataPointTreeWidget.topLevelItemCount())
        if not default:
            name, ok = QInputDialog.getText(self,
                                            "PlotTitle",
                                            "PlotTitle:",
                                            text=text)
            if not (ok and name):
                return
        else:
            name = text

        similarItems = self.dataPointTreeWidget.findItems(name, Qt.MatchExactly)
        if similarItems:
            self._logger.error("Name '{}' existiert bereits".format(name))
            return

        toplevelitem = QTreeWidgetItem()
        toplevelitem.setText(0, name)
        self.dataPointTreeWidget.addTopLevelItem(toplevelitem)
        toplevelitem.setExpanded(1)

    def removeSelectedPlotTreeItems(self):
        items = self.dataPointTreeWidget.selectedItems()
        if not items:
            self._logger.error("Kann Plot nicht löschen: Kein Plot ausgewählt.")
            return

        for item in items:
            self.removePlotTreeItem(item)

    def removePlotTreeItem(self, item):
        # get the  top item
        while item.parent():
            item = item.parent()

        text = "Der markierte Plot '" + item.text(0) + "' wird gelöscht!"
        buttonReply = QMessageBox.warning(self, "Plot delete", text, QMessageBox.Ok | QMessageBox.Cancel)
        if buttonReply == QMessageBox.Ok:
            openDocks = [dock.title() for dock in self.findAllPlotDocks()]
            if item.text(0) in openDocks:
                self.area.docks[item.text(0)].close()

            self.dataPointTreeWidget.takeTopLevelItem(self.dataPointTreeWidget.indexOfTopLevelItem(item))

    def addDatapointToTree(self):
        if not self.dataPointListWidget.selectedIndexes():
            self._logger.error("Kann Datenpunkt nicht hinzufügen: Keine Datenpunkte ausgewählt.")
            return

        dataPoints = []
        for item in self.dataPointListWidget.selectedItems():
            for data in self.dataPointBuffers:
                if data.name == item.text():
                    dataPoints.append(data)
                    continue

        toplevelItems = self.dataPointTreeWidget.selectedItems()
        if not toplevelItems:
            if self.dataPointTreeWidget.topLevelItemCount() < 2:
                if self.dataPointTreeWidget.topLevelItemCount() < 1:
                    self.addPlotTreeItem(default=True)
                toplevelItem = self.dataPointTreeWidget.topLevelItem(0)
            else:
                self._logger.error("Kann Datenset nicht hinzufügen: Kein Datenset ausgewählt.")
                return
        else:
            toplevelItem = toplevelItems[0]

        while toplevelItem.parent():
            toplevelItem = toplevelItem.parent()

        topLevelItemList = []
        for i in range(toplevelItem.childCount()):
            topLevelItemList.append(toplevelItem.child(i).text(1))

        for idx, dataPoint in enumerate(dataPoints):
            if dataPoint.name not in topLevelItemList:
                child = QTreeWidgetItem()
                child.setText(1, dataPoint.name)

                toplevelItem.addChild(child)

        for i in range(toplevelItem.childCount()):
<<<<<<< HEAD
            colorIdxItem = i % len(TABLEAU_COLORS)
            colorItem = QColor(TABLEAU_COLORS[colorIdxItem][1])
=======
            self._settings.beginGroup('plot_colors')
            cKeys = self._settings.childKeys()
            colorIdxItem = i % len(cKeys)
            colorItem = QColor(self._settings.value(cKeys[colorIdxItem]))
            self._settings.endGroup()
>>>>>>> d45af32c
            toplevelItem.child(i).setBackground(0, colorItem)

        self.plots(toplevelItem)

    def exportDatapointFromTree(self):
        if not self.dataPointListWidget.selectedIndexes():
            self._logger.error("Can't export data set: no data set selected.")
            return

        dataPoints = []
        for item in self.dataPointListWidget.selectedItems():
            for data in self.dataPointBuffers:
                if data.name == item.text():
                    dataPoints.append(data)
                    continue

        exporter = CSVExporter(dataPoints)
        filename = QFileDialog.getSaveFileName(self, "CSV export", ".csv", "CSV Data (*.csv)")
        if filename[0]:
            exporter.export(filename[0])
            self._logger.info("Export successful.")

    def removeDatapointFromTree(self):
        items = self.dataPointTreeWidget.selectedItems()
        if not items:
            self._logger.error("Kann Datenset nicht löschen: Kein Datenset ausgewählt")
            return

        toplevelItem = items[0]
        while toplevelItem.parent():
            toplevelItem = toplevelItem.parent()
<<<<<<< HEAD

        toplevelItem.takeChild(toplevelItem.indexOfChild(self.dataPointTreeWidget.selectedItems()[0]))

        for i in range(toplevelItem.childCount()):
            colorIdxItem = i % len(TABLEAU_COLORS)
            colorItem = QColor(TABLEAU_COLORS[colorIdxItem][1])
            toplevelItem.child(i).setBackground(0, colorItem)

=======

        toplevelItem.takeChild(toplevelItem.indexOfChild(self.dataPointTreeWidget.selectedItems()[0]))

        for i in range(toplevelItem.childCount()):
            self._settings.beginGroup('plot_colors')
            cKeys = self._settings.childKeys()
            colorIdxItem = i % len(cKeys)
            colorItem = QColor(self._settings.value(cKeys[colorIdxItem]))
            self._settings.endGroup()
            toplevelItem.child(i).setBackground(0, colorItem)

>>>>>>> d45af32c
        self.plots(toplevelItem)

    def plots(self, item):
        title = item.text(0)

        # check if a top level item has been clicked
        if not item.parent():
            if title in self.nonPlottingDocks:
                self._logger.error("Title '{}' not allowed for a plot window since"
                                   "it would shadow on of the reserved "
                                   "names".format(title))
                return

            # check if plot has already been opened
            openDocks = [dock.title() for dock in self.findAllPlotDocks()]
            if title in openDocks:
                self.updatePlot(item)

    def plotVectorClicked(self, item):

        # check if a top level item has been clicked
        if item.parent():
            return

        title = item.text(0)
        if title in self.nonPlottingDocks:
            self._logger.error("Title '{}' not allowed for a plot window since"
                               "it would shadow on of the reserved "
                               "names".format(title))
            return

        # check if plot has already been opened
        openDocks = [dock.title() for dock in self.findAllPlotDocks()]
        if title in openDocks:
            self.updatePlot(item)
            try:
                self.area.docks[title].raiseDock()
            except:
                pass
        else:
            self.plotDataVector(item)

    def updatePlot(self, item):
        title = item.text(0)

        # get the new datapoints
        newDataPoints = []
        for indx in range(item.childCount()):
            for dataPoint in self.dataPointBuffers:
                if dataPoint.name == item.child(indx).text(1):
                    newDataPoints.append(dataPoint)

        # set the new datapoints
        for chart in self.plotCharts:
            if chart.title == title:
                chart.clear()
                for dataPoint in newDataPoints:
                    chart.addPlotCurve(dataPoint)
                chart.updatePlot()
                break

    def plotDataVector(self, item):
        title = str(item.text(0))

        # create plot widget
        widget = PlotWidget()
        chart = PlotChart(title, self._settings)
        chart.plotWidget = widget
        widget.showGrid(True, True)
        widget.getPlotItem().getAxis("bottom").setLabel(text="Time", units="s")

        for idx in range(item.childCount()):
            for datapoint in self.dataPointBuffers:
                if datapoint.name == item.child(idx).text(1):
                    chart.addPlotCurve(datapoint)

        # before adding the PlotChart object to the list check if the plot contains any data points
        if chart.dataPoints is not None:
            self.plotCharts.append(chart)
        else:
            return

        chart.updatePlot()

        coordItem = TextItem(text='', anchor=(0, 1))
        widget.getPlotItem().addItem(coordItem, ignoreBounds=True)

        def info_wrapper(pos):
            self.updateCoordInfo(pos, widget, coordItem)

        widget.scene().sigMouseMoved.connect(info_wrapper)

        widget.scene().contextMenu = [QAction("Export png", self),
                                      QAction("Export csv", self)]
        widget.scene().contextMenu[0].triggered.connect(lambda: self.exportPng(widget.getPlotItem(), title, coordItem))
        widget.scene().contextMenu[1].triggered.connect(lambda: self.exportCsv(chart, title))

        # create dock container and add it to dock area
        dock = Dock(title, closable=True)
        dock.addWidget(widget)
        dock.sigClosed.connect(self.closedDock)

        plotWidgets = self.findAllPlotDocks()
        if plotWidgets:
            self.area.addDock(dock, "above", plotWidgets[0])
        else:
            self.area.addDock(dock, "bottom", self.animationDock)

    def closedDock(self):
        """
        Gets called when a dock was closed, if it was a plot dock remove the corresponding PlotChart object
        form the list

        """
        openDocks = [dock.title() for dock in self.findAllPlotDocks()]
        for indx, plot in enumerate(self.plotCharts):
            if not plot.title in openDocks:
                self.plotCharts.pop(indx)

    def exportCsv(self, chart, name):
<<<<<<< HEAD
        exporter = CSVExporter(chart)
=======
        exporter = CSVExporter(chart.dataPoints)
>>>>>>> d45af32c
        filename = QFileDialog.getSaveFileName(self, "CSV export", name + ".csv", "CSV Data (*.csv)")
        if filename[0]:
            exporter.export(filename[0])

    def exportPng(self, plotItem, name, coordItem):
        # Notwendig da Fehler in PyQtGraph
        exporter = exporters.ImageExporter(plotItem)
        oldGeometry = plotItem.geometry()
        plotItem.setGeometry(QRectF(0, 0, 1920, 1080))

        bgBrush = mkBrush('w')
        exporter.params.param('background').setValue(bgBrush.color())
        exporter.params.param('width').setValue(1920, blockSignal=exporter.widthChanged)
        exporter.params.param('height').setValue(1080, blockSignal=exporter.heightChanged)

        flag = 0
        if coordItem.isVisible():
            coordItem.hide()
            flag = 1

        filename = QFileDialog.getSaveFileName(self, "PNG export", name + ".png", "PNG Image (*.png)")
        if filename[0]:
            exporter.export(filename[0])

        # restore old state
        if flag == 1:
            coordItem.show()
        plotItem.setGeometry(QRectF(oldGeometry))

    @pyqtSlot(QModelIndex)
    def targetViewChanged(self, index):
        self.targetView.resizeColumnToContents(0)

    @pyqtSlot()
    def updateShowCoordsSetting(self):
        self._settings.setValue("view/show_coordinates", str(self.actShowCoords.isChecked()))

    @pyqtSlot()
    def updateConnType(self):
        if self.actConnSerial.isChecked():
            self.actConnTcp.setChecked(False)
            self._settings.setValue("tcp_connection_active", "False")
            self.actConnTcp.setEnabled(False)
            self._settings.setValue("serial_connection_active", "True")
        elif self.actConnTcp.isChecked():
            self.actConnSerial.setChecked(False)
            self._settings.setValue("serial_connection_active", "False")
            self.actConnSerial.setEnabled(False)
            self._settings.setValue("tcp_connection_active", "True")
        else:
            self._settings.setValue("serial_connection_active", "False")
            self._settings.setValue("tcp_connection_active", "False")
            self.actConnSerial.setEnabled(True)
            self.actConnTcp.setEnabled(True)
        self.statusbarLabel.setText(self.getStatusBarInfo())

    @pyqtSlot()
    def startExperiment(self):
        """
        start the experiment and disable start button
        """
        self._currentExperimentIndex = self.experimentList.row(self._currentItem)
        self._currentExperimentName = self._experiments[self._currentExperimentIndex]["Name"]

<<<<<<< HEAD
        self._currentInterpolationPoints = self._settings.value("opt/interpolation_points")
        self._currentTimerTime = self._settings.value("opt/timer_time")
=======
        self._settings.beginGroup('plot')
        self._currentInterpolationPoints = self._settings.value("interpolation_points")
        self._currentTimerTime = self._settings.value("timer_time")
        self._settings.endGroup()
>>>>>>> d45af32c

        if self._currentExperimentIndex is None:
            expName = ""
        else:
            expName = str(self.experimentList.item(self._currentExperimentIndex).text())

        self._logger.info("Experiment: {}".format(expName))

        self.actStartExperiment.setDisabled(True)
        self.actStopExperiment.setDisabled(False)
        self.actSendParameter.setDisabled(False)
        if self._currentExperimentIndex is not None:
            self.experimentList.item(self._currentExperimentIndex).setBackground(QBrush(Qt.darkGreen))
            self.experimentList.repaint()

        for buffer in self.dataPointBuffers:
            buffer.clearBuffer()

        for chart in self.plotCharts:
<<<<<<< HEAD
=======
            for dataPoint in chart.dataPoints:
                dataPoint.clearBuffer()
>>>>>>> d45af32c
            chart.setInterpolationPoints(self._currentInterpolationPoints)
            chart.updatePlot()

        while not self.outputQueue.empty():
            self.outputQueue.get()

        self.connection.doRead = True

        self.timer.start(int(self._currentTimerTime))
        self.exp.runExperiment()

    @pyqtSlot()
    def stopExperiment(self):
        self.actStartExperiment.setDisabled(False)
        self.actStopExperiment.setDisabled(True)
        self.actSendParameter.setDisabled(True)
        for i in range(self.experimentList.count()):
            self.experimentList.item(i).setBackground(QBrush(Qt.white))
        self.experimentList.repaint()
<<<<<<< HEAD
        serial_active = self._settings.value("serial_connection_active") == "True"
        if serial_active:
            self.connection.doRead = False
=======

        self.connection.doRead = False

>>>>>>> d45af32c
        self.timer.stop()
        self.exp.stopExperiment()

        self.connection.clear()

    def sendParameter(self):
        if self._currentExperimentIndex == self.experimentList.row(self._currentItem):
            self.exp.sendParameterExperiment()
        else:
            self._logger.warning("Selected Experiment '{}' doesn't match current running Experiment '{}'!".format(
                self._currentExperimentName,
                self._experiments[self.experimentList.row(self._currentItem)]["Name"]))

    def loadExpFromFile(self, fileName):
        """
        load experiments from file
        :param file_name:
        """
        success = True
        if fileName is None:
            if os.path.isfile('default.sreg'):
                fileName = 'default.sreg'
            else:
                self._logger.error('No default.sreg found!')
                success = False
        else:
            if not os.path.isfile(fileName):
                self._logger.error('Config file {} does not exists!'.format(fileName))
                success = False

        experimentsFileName = os.path.split(fileName)[0]
        self._logger.info("Load config file: {0}".format(experimentsFileName))
        with open(fileName.encode(), "r") as f:
            self._experiments = yaml.load(f)

        self._logger.info("Lade {} Experimente".format(len(self._experiments)))

        return success

    def _applyFirstExperiment(self):
        """
        Apply the first experiment update the experiment index.

        Returns:
            bool: `True` if successful, `False` if errors occurred.
        """
        idx = 0

        # apply
        success = self._applyExperimentByIdx(idx)
        self._currentItem = self.experimentList.item(idx)

        self.setQListItemBold(self.experimentList, self._currentItem, success)
        self.setQListItemBold(self.lastMeasList, self._currentItem, success)

        dataPointNames = self.exp.getDataPoints()

        if dataPointNames:
            dataPointBuffers = [DataPointBuffer(data) for data in dataPointNames]
            self.updateDataPoints(dataPointNames, dataPointBuffers)

        return success

    @pyqtSlot(QListWidgetItem)
    def experimentDclicked(self, item):
        """
        Apply the selected experiment to the current target and set it bold.
        """
        success = self._applyExperimentByIdx(self.experimentList.row(item))
        self._currentItem = item

        self.setQListItemBold(self.experimentList, item, success)
        self.setQListItemBold(self.lastMeasList, item, success)

<<<<<<< HEAD
=======
        dataPointNames = self.exp.getDataPoints()

        if dataPointNames:
            dataPointBuffers = [DataPointBuffer(data) for data in dataPointNames]
            self.updateDataPoints(dataPointNames, dataPointBuffers)

>>>>>>> d45af32c
    def _applyExperimentByIdx(self, index=0):
        """
        Apply the given experiment.
        Args:
            index(int): Index of the experiment in the `ExperimentList` .
        Returns:
            bool: `True` if successful, `False` if errors occurred.
        """
        if index >= len(self._experiments):
            self._logger.error("applyExperiment: index error! ({})".format(index))
            return False

        expName = self._experiments[index]["Name"]
        self._logger.info("Experiment '{}' übernommen".format(expName))

        if self.connection is not None:
            # check if experiment runs
            if not self.actStopExperiment.isEnabled():
                self.actStartExperiment.setDisabled(False)

        return self.exp.setExperiment(self._experiments[index])

    def closeEvent(self, QCloseEvent):
        if self.connection:
            self.disconnect()
        self._logger.info("Close Event received, shutting down.")
        logging.getLogger().removeHandler(self.textLogger)
        super().closeEvent(QCloseEvent)

    @pyqtSlot()
    def connect(self):
<<<<<<< HEAD
        serial_active = self._settings.value("serial_connection_active") == "True"
        tcp_active = self._settings.value("tcp_connection_active") == "True"
        if serial_active:
            self.connection = SerialConnection(self.inputQueue, self.outputQueue, self.port)
            if self.connection.connect():
                self._logger.info("Mit Arduino auf " + self.connection.port + " verbunden.")
                self.actConnect.setEnabled(False)
                self.actDisconnect.setEnabled(True)
                if self._currentItem is not None:
                    self.actStartExperiment.setEnabled(True)
                self.actStopExperiment.setEnabled(False)
                self.connection.start()
            else:
                self.connection = None
                self._logger.warning("Keinen Arduino gefunden. Erneut Verbinden!")
            self.statusbarLabel.setText(self.getStatusBarInfo())
        elif tcp_active:
            if self.tcp_ip == None:
                self._logger.warning("Bitte IP Adresse des Servers eingeben!")
                self.connection = None
                return
            self.connection = TcpConnection(self.inputQueue, self.outputQueue, self.port, self.tcp_ip)
            if self.connection.connect():
                self._logger.info("Mit Server '{0}/{1}' verbunden."
                                  .format(self.tcp_ip, self.port))
                self.actConnect.setEnabled(False)
                self.actDisconnect.setEnabled(True)
                if self._currentItem is not None:
                    self.actStartExperiment.setEnabled(True)
                self.actStopExperiment.setEnabled(False)
                self.connection.start()
            else:
                self.connection = None
                self._logger.error("Verbindung mit Server '{0}/{1}' nicht möglich"
                                   .format(self.tcp_ip, self.port))
            self.statusbarLabel.setText(self.getStatusBarInfo())
=======
        self.connection = SerialConnection(self.inputQueue, self.outputQueue, self.port)
        if self.connection.connect():
            self._logger.info("Mit Arduino auf " + self.connection.port + " verbunden.")
            self.actConnect.setEnabled(False)
            self.actDisconnect.setEnabled(True)
            if self._currentItem is not None:
                self.actStartExperiment.setEnabled(True)
            self.actStopExperiment.setEnabled(False)
            self.statusbarLabel.setText("Verbunden")
            self.connection.start()
        else:
            self.connection = None
            self._logger.warning("Keinen Arduino gefunden. Erneut Verbinden!")
            self.statusbarLabel.setText("Nicht Verbunden")
>>>>>>> d45af32c

    @pyqtSlot()
    def disconnect(self):
<<<<<<< HEAD
        serial_active = self._settings.value("serial_connection_active") == "True"
        tcp_active = self._settings.value("tcp_connection_active") == "True"
        self.stopExperiment()
=======
        if self.actStartExperiment.isEnabled():
            self.stopExperiment()
>>>>>>> d45af32c
        self.connection.disconnect()
        self.connection = None
        if serial_active:
            self._logger.info("Arduino getrennt.")
        elif tcp_active:
            self._logger.info("Verbindung mit Server getrennt.")
        self.actConnect.setEnabled(True)
        self.actDisconnect.setEnabled(False)
        self.actStartExperiment.setEnabled(False)
        self.actStopExperiment.setEnabled(False)
        self.statusbarLabel.setText(self.getStatusBarInfo())

    def findAllPlotDocks(self):
        list = []
        for title, dock in self.area.findAll()[1].items():
            if title in self.nonPlottingDocks:
                continue
            else:
                list.append(dock)

        return list

    def updateData(self):
        if self.outputQueue.empty():
            return
<<<<<<< HEAD

        frames = []
        for i in range(0, self.outputQueue.qsize()):
            frames.append(self.outputQueue.get())

        for frame in frames:
            data = self.exp.handleFrame(frame)
=======

        frames = []
        for i in range(0, self.outputQueue.qsize()):
            frames.append(self.outputQueue.get())

        for frame in frames:
            data = self.exp.handleFrame(frame)
            if data is None:
                continue
>>>>>>> d45af32c
            time = data['Zeit'] / 1000.0
            datapoints = data['Punkte']
            names = data['Punkte'].keys()
            for buffer in self.dataPointBuffers:
                if buffer.name in names:
                    buffer.addValue(time, datapoints[buffer.name])

            if self.visualizer:
                dps = {}
                for dataPoint in self.visualizer.dataPoints:
                    if dataPoint in names:
                        dps[dataPoint] = datapoints[dataPoint]
                if dps:
                    self.visualizer.update(dps)

        for chart in self.plotCharts:
            chart.updatePlot()

    def loadStandardDockState(self):
        self.plotCharts.clear()

        for dock in self.findAllPlotDocks():
            dock.close()
            # TODO hier kommt noch ein Fehler und prüfen ob experiment nicht gerade läuft
        self.area.restoreState(self.standardDockState)

    def saveLastMeas(self):
        if self._currentExperimentIndex is None:
            return

        data = {}
        data.update({'datapointbuffers': deepcopy(self.dataPointBuffers)})

        data.update({'exp': deepcopy(self.exp.getExperiment())})

        self.lastMeasurements.append(data)
        self.lastMeasList.addItem(
            QListWidgetItem(str(self.lastMeasList.count() + 1) + ": " + self._currentExperimentName))

    def loadLastMeas(self, item):
        expName = str(item.text())
        try:
            idx = self.lastMeasList.row(item)
        except ValueError:
            self._logger.error("loadLastMeas(): No measurement called '{0}".format(expName))
            return False

        if idx >= len(self.lastMeasurements):
            self._logger.error("loadLastMeas(): Invalid index '{}')".format(idx))
            return False

        self._logger.info("Restore of measurement '{}'".format(expName))

        measurement = self.lastMeasurements[idx]

        success = self.exp.setExperiment(measurement['exp'])

        self.setQListItemBold(self.lastMeasList, item, success)
        self.setQListItemBold(self.experimentList, item, success)

        dataPointNames = self.exp.getDataPoints()
        dataPointBuffers = measurement['datapointbuffers']
        if dataPointNames:
            self.updateDataPoints(dataPointNames, dataPointBuffers)

        for i in range(self.dataPointTreeWidget.topLevelItemCount()):
            self.updatePlot(self.dataPointTreeWidget.topLevelItem(i))

        self._logger.info("Apply measurement '{}'".format(measurement['exp']['Name']))

    def updateDataPoints(self, dataPointNames, dataPointBuffers):
        if dataPointNames:
            self.dataPointBuffers = dataPointBuffers
            self.dataPointListWidget.clear()
            self.dataPointListWidget.addItems(dataPointNames)

    def setQListItemBold(self, qList=None, item=None, state=True):
        for i in range(qList.count()):
            newfont = qList.item(i).font()
            if qList.item(i) == item and state:
                newfont.setBold(1)
            else:
                newfont.setBold(0)
            qList.item(i).setFont(newfont)
        qList.repaint()<|MERGE_RESOLUTION|>--- conflicted
+++ resolved
@@ -9,22 +9,11 @@
 from PyQt5.QtCore import QSize, Qt, pyqtSlot, pyqtSignal, QModelIndex, QRectF, QTimer, QSettings, QCoreApplication
 from PyQt5.QtGui import *
 from PyQt5.QtWidgets import *
-<<<<<<< HEAD
-from copy import deepcopy
-import pkg_resources
-=======
->>>>>>> d45af32c
 from pyqtgraph import PlotWidget, exporters, TextItem, mkBrush
 from pyqtgraph.dockarea import *
 
-<<<<<<< HEAD
-from pywisp import TABLEAU_COLORS
 from .connection import SerialConnection, TcpConnection
-from .experiments import ExperimentInteractor, ExperimentView, PropertyItem
-=======
-from .connection import SerialConnection
 from .experiments import ExperimentInteractor, ExperimentView
->>>>>>> d45af32c
 from .registry import *
 from .utils import get_resource, PlainTextLogger, DataPointBuffer, PlotChart, CSVExporter, DataIntDialog
 from .visualization import MplVisualizer
@@ -329,23 +318,48 @@
 
         self._currentTimerTime = 10
         self._currentInterpolationPoints = 10
-<<<<<<< HEAD
 
         self._currentItem = None
+        self.dataPointBuffers = None
+        self.plotCharts = []
+
+        if not self.loadExpFromFile(fileName):
+            return
+
+        self.exp = ExperimentInteractor(self.inputQueue, self.targetView, self)
+        self.runExp.connect(self.exp.runExperiment)
+        self.stopExp.connect(self.exp.stopExperiment)
+        self.exp.expFinished.connect(self.saveLastMeas)
+
+        self._updateExperimentsList()
+
+        self._applyFirstExperiment()
+
+    def _updateExperimentsList(self):
+        self.experimentList.clear()
+        for exp in self._experiments:
+            self._logger.debug("Add '{}' to experiment list".format(exp["Name"]))
+            self.experimentList.addItem(exp["Name"])
 
     def setIntPoints(self):
-        intPoints, ok = DataIntDialog.getData(min=1, max=500, current=self._settings.value("opt/interpolation_points"))
+        self._settings.beginGroup('plot')
+        intPoints, ok = DataIntDialog.getData(min=2, max=500, current=self._settings.value("interpolation_points"))
 
         if ok:
-            self._settings.setValue("opt/interpolation_points", int(intPoints))
+            self._settings.setValue("interpolation_points", int(intPoints))
             self._logger.info("Set interpolation points to {}".format(intPoints))
 
+        self._settings.endGroup()
+
     def setTimerTime(self):
-        timerTime, ok = DataIntDialog.getData(min=1, max=10000, current=self._settings.value("opt/timer_time"))
+        self._settings.beginGroup('plot')
+        timerTime, ok = DataIntDialog.getData(min=2, max=10000, current=self._settings.value("timer_time"))
 
         if ok:
-            self._settings.setValue("opt/timer_timer", int(timerTime))
+            self._settings.setValue("timer_timer", int(timerTime))
             self._logger.info("Set timer time to {}".format(timerTime))
+
+        self._settings.endGroup()
 
     def _readSettings(self):
         # add default settings if none are present
@@ -354,56 +368,6 @@
         # set default communication to serial
         self._settings.setValue("tcp_connection_active", "False")
         self._settings.setValue("serial_connection_active", "True")
-
-        if not self._settings.contains("opt/interpolation_points"):
-            self._settings.setValue("opt/interpolation_points", 100)
-
-        if not self._settings.contains("opt/timer_time"):
-            self._settings.setValue("opt/timer_time", 100)
-=======
->>>>>>> d45af32c
-
-        self._currentItem = None
-        self.dataPointBuffers = None
-        self.plotCharts = []
-
-        if not self.loadExpFromFile(fileName):
-            return
-
-        self.exp = ExperimentInteractor(self.inputQueue, self.targetView, self)
-        self.runExp.connect(self.exp.runExperiment)
-        self.stopExp.connect(self.exp.stopExperiment)
-        self.exp.expFinished.connect(self.saveLastMeas)
-
-        self._updateExperimentsList()
-
-        self._applyFirstExperiment()
-
-    def _updateExperimentsList(self):
-        self.experimentList.clear()
-        for exp in self._experiments:
-            self._logger.debug("Add '{}' to experiment list".format(exp["Name"]))
-            self.experimentList.addItem(exp["Name"])
-
-    def setIntPoints(self):
-        self._settings.beginGroup('plot')
-        intPoints, ok = DataIntDialog.getData(min=2, max=500, current=self._settings.value("interpolation_points"))
-
-        if ok:
-            self._settings.setValue("interpolation_points", int(intPoints))
-            self._logger.info("Set interpolation points to {}".format(intPoints))
-
-        self._settings.endGroup()
-
-    def setTimerTime(self):
-        self._settings.beginGroup('plot')
-        timerTime, ok = DataIntDialog.getData(min=2, max=10000, current=self._settings.value("timer_time"))
-
-        if ok:
-            self._settings.setValue("timer_timer", int(timerTime))
-            self._logger.info("Set timer time to {}".format(timerTime))
-
-        self._settings.endGroup()
 
     def _addSetting(self, group, setting, value):
         """
@@ -668,16 +632,11 @@
                 toplevelItem.addChild(child)
 
         for i in range(toplevelItem.childCount()):
-<<<<<<< HEAD
-            colorIdxItem = i % len(TABLEAU_COLORS)
-            colorItem = QColor(TABLEAU_COLORS[colorIdxItem][1])
-=======
             self._settings.beginGroup('plot_colors')
             cKeys = self._settings.childKeys()
             colorIdxItem = i % len(cKeys)
             colorItem = QColor(self._settings.value(cKeys[colorIdxItem]))
             self._settings.endGroup()
->>>>>>> d45af32c
             toplevelItem.child(i).setBackground(0, colorItem)
 
         self.plots(toplevelItem)
@@ -709,16 +668,6 @@
         toplevelItem = items[0]
         while toplevelItem.parent():
             toplevelItem = toplevelItem.parent()
-<<<<<<< HEAD
-
-        toplevelItem.takeChild(toplevelItem.indexOfChild(self.dataPointTreeWidget.selectedItems()[0]))
-
-        for i in range(toplevelItem.childCount()):
-            colorIdxItem = i % len(TABLEAU_COLORS)
-            colorItem = QColor(TABLEAU_COLORS[colorIdxItem][1])
-            toplevelItem.child(i).setBackground(0, colorItem)
-
-=======
 
         toplevelItem.takeChild(toplevelItem.indexOfChild(self.dataPointTreeWidget.selectedItems()[0]))
 
@@ -730,7 +679,6 @@
             self._settings.endGroup()
             toplevelItem.child(i).setBackground(0, colorItem)
 
->>>>>>> d45af32c
         self.plots(toplevelItem)
 
     def plots(self, item):
@@ -851,11 +799,7 @@
                 self.plotCharts.pop(indx)
 
     def exportCsv(self, chart, name):
-<<<<<<< HEAD
-        exporter = CSVExporter(chart)
-=======
         exporter = CSVExporter(chart.dataPoints)
->>>>>>> d45af32c
         filename = QFileDialog.getSaveFileName(self, "CSV export", name + ".csv", "CSV Data (*.csv)")
         if filename[0]:
             exporter.export(filename[0])
@@ -920,15 +864,10 @@
         self._currentExperimentIndex = self.experimentList.row(self._currentItem)
         self._currentExperimentName = self._experiments[self._currentExperimentIndex]["Name"]
 
-<<<<<<< HEAD
-        self._currentInterpolationPoints = self._settings.value("opt/interpolation_points")
-        self._currentTimerTime = self._settings.value("opt/timer_time")
-=======
         self._settings.beginGroup('plot')
         self._currentInterpolationPoints = self._settings.value("interpolation_points")
         self._currentTimerTime = self._settings.value("timer_time")
         self._settings.endGroup()
->>>>>>> d45af32c
 
         if self._currentExperimentIndex is None:
             expName = ""
@@ -948,11 +887,8 @@
             buffer.clearBuffer()
 
         for chart in self.plotCharts:
-<<<<<<< HEAD
-=======
             for dataPoint in chart.dataPoints:
                 dataPoint.clearBuffer()
->>>>>>> d45af32c
             chart.setInterpolationPoints(self._currentInterpolationPoints)
             chart.updatePlot()
 
@@ -972,15 +908,11 @@
         for i in range(self.experimentList.count()):
             self.experimentList.item(i).setBackground(QBrush(Qt.white))
         self.experimentList.repaint()
-<<<<<<< HEAD
+
         serial_active = self._settings.value("serial_connection_active") == "True"
         if serial_active:
             self.connection.doRead = False
-=======
-
-        self.connection.doRead = False
-
->>>>>>> d45af32c
+
         self.timer.stop()
         self.exp.stopExperiment()
 
@@ -1055,15 +987,12 @@
         self.setQListItemBold(self.experimentList, item, success)
         self.setQListItemBold(self.lastMeasList, item, success)
 
-<<<<<<< HEAD
-=======
         dataPointNames = self.exp.getDataPoints()
 
         if dataPointNames:
             dataPointBuffers = [DataPointBuffer(data) for data in dataPointNames]
             self.updateDataPoints(dataPointNames, dataPointBuffers)
 
->>>>>>> d45af32c
     def _applyExperimentByIdx(self, index=0):
         """
         Apply the given experiment.
@@ -1095,7 +1024,6 @@
 
     @pyqtSlot()
     def connect(self):
-<<<<<<< HEAD
         serial_active = self._settings.value("serial_connection_active") == "True"
         tcp_active = self._settings.value("tcp_connection_active") == "True"
         if serial_active:
@@ -1132,33 +1060,13 @@
                 self._logger.error("Verbindung mit Server '{0}/{1}' nicht möglich"
                                    .format(self.tcp_ip, self.port))
             self.statusbarLabel.setText(self.getStatusBarInfo())
-=======
-        self.connection = SerialConnection(self.inputQueue, self.outputQueue, self.port)
-        if self.connection.connect():
-            self._logger.info("Mit Arduino auf " + self.connection.port + " verbunden.")
-            self.actConnect.setEnabled(False)
-            self.actDisconnect.setEnabled(True)
-            if self._currentItem is not None:
-                self.actStartExperiment.setEnabled(True)
-            self.actStopExperiment.setEnabled(False)
-            self.statusbarLabel.setText("Verbunden")
-            self.connection.start()
-        else:
-            self.connection = None
-            self._logger.warning("Keinen Arduino gefunden. Erneut Verbinden!")
-            self.statusbarLabel.setText("Nicht Verbunden")
->>>>>>> d45af32c
 
     @pyqtSlot()
     def disconnect(self):
-<<<<<<< HEAD
         serial_active = self._settings.value("serial_connection_active") == "True"
         tcp_active = self._settings.value("tcp_connection_active") == "True"
-        self.stopExperiment()
-=======
         if self.actStartExperiment.isEnabled():
             self.stopExperiment()
->>>>>>> d45af32c
         self.connection.disconnect()
         self.connection = None
         if serial_active:
@@ -1184,15 +1092,6 @@
     def updateData(self):
         if self.outputQueue.empty():
             return
-<<<<<<< HEAD
-
-        frames = []
-        for i in range(0, self.outputQueue.qsize()):
-            frames.append(self.outputQueue.get())
-
-        for frame in frames:
-            data = self.exp.handleFrame(frame)
-=======
 
         frames = []
         for i in range(0, self.outputQueue.qsize()):
@@ -1202,7 +1101,6 @@
             data = self.exp.handleFrame(frame)
             if data is None:
                 continue
->>>>>>> d45af32c
             time = data['Zeit'] / 1000.0
             datapoints = data['Punkte']
             names = data['Punkte'].keys()
