--- conflicted
+++ resolved
@@ -1022,8 +1022,8 @@
             self.updateDataPoints(dataPointNames)
 
         if success:
-<<<<<<< HEAD
             self.configureRemote(idx)
+            self.configureVisualizer(idx)
 
         return success
 
@@ -1057,10 +1057,6 @@
                     self.remoteAddWidget(msg)
             else:
                 self._logger.warning("Remote not correct configured in file!")
-=======
-            self.configureVisualizer(idx)
-
-        return success
 
     def configureVisualizer(self, idx):
         if self.visualizer is not None:
@@ -1099,7 +1095,6 @@
             self.animationDock.addWidget(self.animationWidget)
         else:
             self.visualizer = None
->>>>>>> d28a9556
 
     @pyqtSlot(QListWidgetItem)
     def experimentDclicked(self, item):
@@ -1120,11 +1115,8 @@
             self.updateDataPoints(dataPointNames)
 
         if success:
-<<<<<<< HEAD
             self.configureRemote(idx)
-=======
             self.configureVisualizer(idx)
->>>>>>> d28a9556
 
     def _applyExperimentByIdx(self, index=0):
         """
