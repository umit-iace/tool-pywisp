# -*- coding: utf-8 -*-
import logging
import serial
import serial.tools.list_ports
<<<<<<< HEAD
import socket
=======
>>>>>>> d45af32c
import time
from PyQt5 import QtCore
import struct

from . import MINTransportSerial
<<<<<<< HEAD
=======

>>>>>>> d45af32c

class Connection(QtCore.QThread):
    """ Base class for serial and tcp connection

    """
    def __init__(self, inputQueue, outputQueue, port):
        QtCore.QThread.__init__(self)
        self.isConnected = False
        self.port = port
        self.inputQueue = inputQueue
        self.outputQueue = outputQueue
        self._logger = logging.getLogger(self.__class__.__name__)


class SerialConnection(Connection):
    """ A class for a serial interface connection implemented as a QThread

    """

    def __init__(self,
                 inputQueue,
                 outputQueue,
                 port,
                 baud=115200):
<<<<<<< HEAD
        self.min = None
        self.baud = baud
        super(SerialConnection, self).__init__(inputQueue, outputQueue, port)

        self.doRead = False

=======
        QtCore.QThread.__init__(self)
        self.min = None
        self.baud = baud
        self.port = port

        self.isConnected = False
        self.inputQueue = inputQueue
        self.outputQueue = outputQueue

        self.moveToThread(self)

        self.doRead = False

        # initialize logger
        self._logger = logging.getLogger(self.__class__.__name__)

    def run(self):
        """ Starts the timer and thread
        """
        while True and self.isConnected:
            frames = self.min.poll()
            if not self.inputQueue.empty():
                self.writeData(self.inputQueue.get())
            if frames and self.doRead:
                self.readData(frames)
            time.sleep(0.01)

>>>>>>> d45af32c
    def connect(self):
        """ Checks of an arduino port is avaiable and connect to these one.

        Returns
        -------
        bool
            True if successful connected, False otherwise.
        """
        ports = [
            p.device
            for p in serial.tools.list_ports.comports()
        ]
        if self.port not in ports:
            self.isConnected = False
            return False
        else:
            try:
                self.min = MINTransportSerial(self.port, self.baud)
            except Exception as e:
                self._logger.error('{0}'.format(e))
                return False
            self.isConnected = True
            return True

    def run(self):
        """ Starts the timer and thread
        """
        while True and self.isConnected:
            frames = self.min.poll()
            if not self.inputQueue.empty():
                self.writeData(self.inputQueue.get())
            if frames and self.doRead:
                self.readData(frames)
            time.sleep(0.001)

    def disconnect(self):
        """ Close the serial interface connection

        """
        time.sleep(1)
        self.isConnected = False
        self._reset()
        self.min.close()
        del self.min

    def clear(self):
        self._reset(False)

    def _reset(self, reset=True):
        while not self.inputQueue.empty():
            self.writeData(self.inputQueue.get())

<<<<<<< HEAD
        self.min.transport_reset()
        del self.min
=======
        if reset:
            self.min.transport_reset()
        time.sleep(0.1)
        self.min.poll()
>>>>>>> d45af32c

    def readData(self, frames):
        """ Reads and emits the data, that comes over the serial interface.
        """
        for frame in frames:
            self.outputQueue.put(frame)

    def writeData(self, data):
        """ Writes the given data to the serial inferface.
        Parameters
        ----------
        data : dict
            Readable string that will send over serial interface
        """
<<<<<<< HEAD
        self.min.queue_frame(min_id=data['id'], payload=data['msg'])

class TcpConnection(Connection):
    """ A Class for a tcp client which connects a server

    """
    def __init__(self,
                 inputQueue,
                 outputQueue,
                 port,
                 ipadr):
        self.client_ip = ipadr
        self.sock = None
        super(TcpConnection, self).__init__(inputQueue, outputQueue, port)

    def disconnect(self):
        self.isConnected = False
        time.sleep(1)
        while not self.inputQueue.empty():
            self.writeData(self.inputQueue.get())
        if not (self.sock == None):
            self.sock.close()

    def connect(self):
        self.sock = socket.socket(socket.AF_INET, socket.SOCK_STREAM)
        try:
            self.sock.connect((self.client_ip, self.port))
        except socket.error:
            self._logger.error("Verbinden zum Server nicht möglich!")
            self.sock.close()
            self.sock = None
            return False
        self.isConnected = True
        self.sock.settimeout(0.001)
        return True

    def getIP():
        """
        get the IP adress of host and return it
        """
        hostname = socket.gethostname()
        own_ip = socket.gethostbyname(hostname)
        return own_ip

    def run(self):
        """ Starts the timer and thread
        """
        while True and self.isConnected:
            self.readData()
            if not self.inputQueue.empty():
                self.writeData(self.inputQueue.get())
            time.sleep(0.001)

    def readData(self):
        try:
            # TODO change buffer size for a size which is ok (like min)
            frame = self.sock.recv(41)
            if frame == b'\x32':
                self.isConnected = False
                self.writeData({'id': 1, 'msg': b'\x32'})
            elif frame == b'':
                pass
            else:
                print("Recv: ", frame)
                self.outputQueue.put(frame)
        except socket.timeout:
            # if nothing is to read, get on
            pass
        except socket.error:
            self._logger.error("Lesen vom Host nicht möglich!")
            self.isConnected = False

    def writeData(self, data):
        try:
            outputdata = struct.pack('>B', data['id']) + data['msg']
            if (len(outputdata) < 41):
                for i in range(41 - len(outputdata)):
                    outputdata += b'\x00'
            self.sock.send(outputdata)
            print("send: ", outputdata, " with ", data['id'], " and ", data['msg'])
        except:
            self._logger.error("Schreiben an Host nicht möglich!")
            self.isConnected = False
=======
        self.min.queue_frame(min_id=data['id'], payload=data['msg'])
>>>>>>> d45af32c
<|MERGE_RESOLUTION|>--- conflicted
+++ resolved
@@ -2,19 +2,12 @@
 import logging
 import serial
 import serial.tools.list_ports
-<<<<<<< HEAD
 import socket
-=======
->>>>>>> d45af32c
 import time
 from PyQt5 import QtCore
 import struct
 
 from . import MINTransportSerial
-<<<<<<< HEAD
-=======
-
->>>>>>> d45af32c
 
 class Connection(QtCore.QThread):
     """ Base class for serial and tcp connection
@@ -39,29 +32,11 @@
                  outputQueue,
                  port,
                  baud=115200):
-<<<<<<< HEAD
         self.min = None
         self.baud = baud
         super(SerialConnection, self).__init__(inputQueue, outputQueue, port)
 
         self.doRead = False
-
-=======
-        QtCore.QThread.__init__(self)
-        self.min = None
-        self.baud = baud
-        self.port = port
-
-        self.isConnected = False
-        self.inputQueue = inputQueue
-        self.outputQueue = outputQueue
-
-        self.moveToThread(self)
-
-        self.doRead = False
-
-        # initialize logger
-        self._logger = logging.getLogger(self.__class__.__name__)
 
     def run(self):
         """ Starts the timer and thread
@@ -74,7 +49,6 @@
                 self.readData(frames)
             time.sleep(0.01)
 
->>>>>>> d45af32c
     def connect(self):
         """ Checks of an arduino port is avaiable and connect to these one.
 
@@ -99,17 +73,6 @@
             self.isConnected = True
             return True
 
-    def run(self):
-        """ Starts the timer and thread
-        """
-        while True and self.isConnected:
-            frames = self.min.poll()
-            if not self.inputQueue.empty():
-                self.writeData(self.inputQueue.get())
-            if frames and self.doRead:
-                self.readData(frames)
-            time.sleep(0.001)
-
     def disconnect(self):
         """ Close the serial interface connection
 
@@ -127,15 +90,10 @@
         while not self.inputQueue.empty():
             self.writeData(self.inputQueue.get())
 
-<<<<<<< HEAD
-        self.min.transport_reset()
-        del self.min
-=======
         if reset:
             self.min.transport_reset()
         time.sleep(0.1)
         self.min.poll()
->>>>>>> d45af32c
 
     def readData(self, frames):
         """ Reads and emits the data, that comes over the serial interface.
@@ -150,7 +108,6 @@
         data : dict
             Readable string that will send over serial interface
         """
-<<<<<<< HEAD
         self.min.queue_frame(min_id=data['id'], payload=data['msg'])
 
 class TcpConnection(Connection):
@@ -233,7 +190,4 @@
             print("send: ", outputdata, " with ", data['id'], " and ", data['msg'])
         except:
             self._logger.error("Schreiben an Host nicht möglich!")
-            self.isConnected = False
-=======
-        self.min.queue_frame(min_id=data['id'], payload=data['msg'])
->>>>>>> d45af32c
+            self.isConnected = False