--- conflicted
+++ resolved
@@ -240,11 +240,9 @@
                 self.targetModel.setName(value)
                 continue
 
-<<<<<<< HEAD
             if key == 'Remote':
-=======
+                continue
             if key == 'Visu':
->>>>>>> d28a9556
                 continue
 
             name = PropertyItem(key)
@@ -268,11 +266,9 @@
             if moduleName == 'Name':
                 continue
 
-<<<<<<< HEAD
             if moduleName == 'Remote':
-=======
+                continue
             if moduleName == 'Visu':
->>>>>>> d28a9556
                 continue
 
             if not moduleValue:
