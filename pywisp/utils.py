--- conflicted
+++ resolved
@@ -856,23 +856,10 @@
     def setValue(self, value):
         super().setValue(int(round((value - self._minValue) / self._stepSize, 8)))
 
-<<<<<<< HEAD
-    def setAbsVal(self, value):
-        self.setValue(value)
-
-    def setMinimum(self, value):
-        self._minValue = value
-        super().setMinimum(0)
-        super().setMaximum(int((self._maxValue - self._minValue) / self._stepSize))
-
-    def setMaximum(self, value):
-        self._maxValue = value
-=======
     def setConfig(self, min, max, step):
         self._minValue = min
         self._maxValue = max
         self._stepSize = step
->>>>>>> c047655e
         super().setMinimum(0)
         super().setMaximum(int((self._maxValue - self._minValue) / self._stepSize))
         super().setTickInterval(1)
