--- conflicted
+++ resolved
@@ -6,8 +6,6 @@
 from PyQt5.QtGui import QColor, QIntValidator
 from PyQt5.QtWidgets import QVBoxLayout, QDialogButtonBox, QDialog, QLineEdit, QLabel, QHBoxLayout
 from pyqtgraph import mkPen
-
-from pywisp import TABLEAU_COLORS
 
 
 def get_resource(resName, resType="icons"):
@@ -92,20 +90,13 @@
     Object containing the plot widgets and the associated plot curves
     """
 
-<<<<<<< HEAD
-    def __init__(self, title):
-=======
     def __init__(self, title, settings):
->>>>>>> d45af32c
         self.title = title
         self.dataPoints = []
         self.plotWidget = None
         self.plotCurves = []
         self.interpolationPoints = 100
-<<<<<<< HEAD
-=======
         self.settings = settings
->>>>>>> d45af32c
 
     def addPlotCurve(self, dataPoint):
         """
@@ -115,25 +106,16 @@
         """
         self.dataPoints.append(dataPoint)
 
-<<<<<<< HEAD
-        colorIdxItem = len(self.plotCurves) % len(TABLEAU_COLORS)
-        colorItem = QColor(TABLEAU_COLORS[colorIdxItem][1])
-=======
         self.settings.beginGroup('plot_colors')
         cKeys = self.settings.childKeys()
         colorIdxItem = len(self.plotCurves) % len(cKeys)
         colorItem = QColor(self.settings.value(cKeys[colorIdxItem]))
         self.settings.endGroup()
->>>>>>> d45af32c
 
         self.plotCurves.append(self.plotWidget.plot(name=dataPoint.name, pen=mkPen(colorItem, width=2)))
 
     def setInterpolationPoints(self, interpolationPoints):
-<<<<<<< HEAD
-        self.interpolationPoints = interpolationPoints
-=======
         self.interpolationPoints = int(interpolationPoints)
->>>>>>> d45af32c
 
     def updatePlot(self):
         """
@@ -144,31 +126,16 @@
                 datax = self.dataPoints[indx].time
                 datay = self.dataPoints[indx].values
                 if datax:
-<<<<<<< HEAD
-                    interpx = np.linspace(datax[0], datax[-1], self.interpolationPoints)
-                    interpy = np.interp(interpx, datax, datay)
-                    curve.setData(interpx, interpy)
-=======
                     if len(datax) < self.interpolationPoints:
                         curve.setData(datax, datay)
                     else:
                         interpx = np.linspace(datax[0], datax[-1], self.interpolationPoints)
                         interpy = np.interp(interpx, datax, datay)
                         curve.setData(interpx, interpy)
->>>>>>> d45af32c
 
     def clear(self):
         if self.plotWidget:
             self.plotWidget.getPlotItem().clear()
-<<<<<<< HEAD
-            self.dataPoints = []
-            self.plotCurves = []
-
-
-class CSVExporter(object):
-    def __init__(self, chart):
-        self.chart = chart
-=======
             del self.dataPoints[:]
             del self.plotCurves[:]
 
@@ -176,26 +143,15 @@
 class CSVExporter(object):
     def __init__(self, dataPoints):
         self.dataPoints = dataPoints
->>>>>>> d45af32c
         self.sep = ','
 
     def export(self, fileName):
 
-<<<<<<< HEAD
-        if not isinstance(self.chart, PlotChart):
-            raise Exception("Must have a chart selected for CSV export.")
-
-=======
->>>>>>> d45af32c
         fd = open(fileName, 'w')
         data = []
         header = []
 
-<<<<<<< HEAD
-        for dataPoint in self.chart.dataPoints:
-=======
         for dataPoint in self.dataPoints:
->>>>>>> d45af32c
             if dataPoint.time:
                 header.append('Zeit')
                 header.append(dataPoint.name)
